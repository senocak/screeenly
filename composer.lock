{
    "_readme": [
        "This file locks the dependencies of your project to a known state",
        "Read more about it at https://getcomposer.org/doc/01-basic-usage.md#installing-dependencies",
        "This file is @generated automatically"
    ],
<<<<<<< HEAD
    "content-hash": "32a81f059a942da7f5a4d8a11bb6e71e",
=======
    "content-hash": "8f8bef18bbb0765eb3187c2818f6825d",
>>>>>>> 8f7149e1
    "packages": [
        {
            "name": "bugsnag/bugsnag",
            "version": "v3.16.0",
            "source": {
                "type": "git",
                "url": "https://github.com/bugsnag/bugsnag-php.git",
                "reference": "ffcb6d5504e762db4e1636864c8b830b60878245"
            },
            "dist": {
                "type": "zip",
                "url": "https://api.github.com/repos/bugsnag/bugsnag-php/zipball/ffcb6d5504e762db4e1636864c8b830b60878245",
                "reference": "ffcb6d5504e762db4e1636864c8b830b60878245",
                "shasum": ""
            },
            "require": {
                "composer/ca-bundle": "^1.0",
                "guzzlehttp/guzzle": "^5.0|^6.0",
                "php": ">=5.5"
            },
            "require-dev": {
                "graham-campbell/testbench-core": "^1.1",
                "mockery/mockery": "^0.9.4|~1.1.0",
                "mtdowling/burgomaster": "dev-master#72151eddf5f0cf101502b94bf5031f9c53501a04",
                "php-mock/php-mock-phpunit": "^1.1",
                "phpunit/phpunit": "^4.8|^5.0"
            },
            "type": "library",
            "extra": {
                "branch-alias": {
                    "dev-master": "3.14-dev"
                }
            },
            "autoload": {
                "psr-4": {
                    "Bugsnag\\": "src/"
                }
            },
            "notification-url": "https://packagist.org/downloads/",
            "license": [
                "MIT"
            ],
            "authors": [
                {
                    "name": "James Smith",
                    "email": "notifiers@bugsnag.com",
                    "homepage": "https://bugsnag.com"
                }
            ],
            "description": "Official Bugsnag notifier for PHP applications.",
            "homepage": "https://github.com/bugsnag/bugsnag-php",
            "keywords": [
                "bugsnag",
                "errors",
                "exceptions",
                "logging",
                "tracking"
            ],
            "time": "2019-01-29T19:09:14+00:00"
        },
        {
            "name": "bugsnag/bugsnag-laravel",
            "version": "v2.15.2",
            "source": {
                "type": "git",
                "url": "https://github.com/bugsnag/bugsnag-laravel.git",
                "reference": "bc5f3c5ea9dc31455b7be04a714ac6faf3c4fdec"
            },
            "dist": {
                "type": "zip",
                "url": "https://api.github.com/repos/bugsnag/bugsnag-laravel/zipball/bc5f3c5ea9dc31455b7be04a714ac6faf3c4fdec",
                "reference": "bc5f3c5ea9dc31455b7be04a714ac6faf3c4fdec",
                "shasum": ""
            },
            "require": {
                "bugsnag/bugsnag": "^3.15.0",
                "bugsnag/bugsnag-psr-logger": "^1.4",
                "illuminate/contracts": "^5.0",
                "illuminate/support": "^5.0",
                "monolog/monolog": "^1.12",
                "php": ">=5.5"
            },
            "require-dev": {
                "graham-campbell/testbench": "^3.1|^4.0|^5.0",
                "mockery/mockery": "^0.9.4|~1.1.0",
                "phpunit/phpunit": "^4.8|^5.0|^6.0|^7.0"
            },
            "type": "library",
            "extra": {
                "branch-alias": {
                    "dev-master": "2.15-dev"
                }
            },
            "autoload": {
                "psr-4": {
                    "Bugsnag\\BugsnagLaravel\\": "src/"
                }
            },
            "notification-url": "https://packagist.org/downloads/",
            "license": [
                "MIT"
            ],
            "authors": [
                {
                    "name": "James Smith",
                    "email": "notifiers@bugsnag.com"
                }
            ],
            "description": "Official Bugsnag notifier for Laravel applications.",
            "homepage": "https://github.com/bugsnag/bugsnag-laravel",
            "keywords": [
                "bugsnag",
                "errors",
                "exceptions",
                "laravel",
                "logging",
                "tracking"
            ],
            "time": "2019-01-23T18:18:44+00:00"
        },
        {
            "name": "bugsnag/bugsnag-psr-logger",
            "version": "v1.4.1",
            "source": {
                "type": "git",
                "url": "https://github.com/bugsnag/bugsnag-psr-logger.git",
                "reference": "a9bed75b830cd1a702c888fdbb1e8b2b46af1ac0"
            },
            "dist": {
                "type": "zip",
                "url": "https://api.github.com/repos/bugsnag/bugsnag-psr-logger/zipball/a9bed75b830cd1a702c888fdbb1e8b2b46af1ac0",
                "reference": "a9bed75b830cd1a702c888fdbb1e8b2b46af1ac0",
                "shasum": ""
            },
            "require": {
                "bugsnag/bugsnag": "^3.10",
                "php": ">=5.5",
                "psr/log": "^1.0"
            },
            "require-dev": {
                "graham-campbell/testbench-core": "^1.1",
                "mockery/mockery": "^0.9.4",
                "phpunit/phpunit": "^4.8|^5.0"
            },
            "type": "library",
            "extra": {
                "branch-alias": {
                    "dev-master": "1.1-dev"
                }
            },
            "autoload": {
                "psr-4": {
                    "Bugsnag\\PsrLogger\\": "src/"
                }
            },
            "notification-url": "https://packagist.org/downloads/",
            "license": [
                "MIT"
            ],
            "authors": [
                {
                    "name": "James Smith",
                    "email": "notifiers@bugsnag.com",
                    "homepage": "https://bugsnag.com"
                }
            ],
            "description": "Official Bugsnag PHP PSR Logger.",
            "homepage": "https://github.com/bugsnag/bugsnag-psr",
            "keywords": [
                "bugsnag",
                "errors",
                "exceptions",
                "logging",
                "psr",
                "tracking"
            ],
            "time": "2018-02-16T16:51:45+00:00"
        },
        {
            "name": "composer/ca-bundle",
            "version": "1.1.4",
            "source": {
                "type": "git",
                "url": "https://github.com/composer/ca-bundle.git",
                "reference": "558f321c52faeb4828c03e7dc0cfe39a09e09a2d"
            },
            "dist": {
                "type": "zip",
                "url": "https://api.github.com/repos/composer/ca-bundle/zipball/558f321c52faeb4828c03e7dc0cfe39a09e09a2d",
                "reference": "558f321c52faeb4828c03e7dc0cfe39a09e09a2d",
                "shasum": ""
            },
            "require": {
                "ext-openssl": "*",
                "ext-pcre": "*",
                "php": "^5.3.2 || ^7.0"
            },
            "require-dev": {
                "phpunit/phpunit": "^4.8.35 || ^5.7 || ^6.5",
                "psr/log": "^1.0",
                "symfony/process": "^2.5 || ^3.0 || ^4.0"
            },
            "type": "library",
            "extra": {
                "branch-alias": {
                    "dev-master": "1.x-dev"
                }
            },
            "autoload": {
                "psr-4": {
                    "Composer\\CaBundle\\": "src"
                }
            },
            "notification-url": "https://packagist.org/downloads/",
            "license": [
                "MIT"
            ],
            "authors": [
                {
                    "name": "Jordi Boggiano",
                    "email": "j.boggiano@seld.be",
                    "homepage": "http://seld.be"
                }
            ],
            "description": "Lets you find a path to the system CA bundle, and includes a fallback to the Mozilla CA bundle.",
            "keywords": [
                "cabundle",
                "cacert",
                "certificate",
                "ssl",
                "tls"
            ],
            "time": "2019-01-28T09:30:10+00:00"
        },
        {
            "name": "dnoegel/php-xdg-base-dir",
            "version": "0.1",
            "source": {
                "type": "git",
                "url": "https://github.com/dnoegel/php-xdg-base-dir.git",
                "reference": "265b8593498b997dc2d31e75b89f053b5cc9621a"
            },
            "dist": {
                "type": "zip",
                "url": "https://api.github.com/repos/dnoegel/php-xdg-base-dir/zipball/265b8593498b997dc2d31e75b89f053b5cc9621a",
                "reference": "265b8593498b997dc2d31e75b89f053b5cc9621a",
                "shasum": ""
            },
            "require": {
                "php": ">=5.3.2"
            },
            "require-dev": {
                "phpunit/phpunit": "@stable"
            },
            "type": "project",
            "autoload": {
                "psr-4": {
                    "XdgBaseDir\\": "src/"
                }
            },
            "notification-url": "https://packagist.org/downloads/",
            "license": [
                "MIT"
            ],
            "description": "implementation of xdg base directory specification for php",
            "time": "2014-10-24T07:27:01+00:00"
        },
        {
            "name": "doctrine/cache",
            "version": "v1.8.0",
            "source": {
                "type": "git",
                "url": "https://github.com/doctrine/cache.git",
                "reference": "d768d58baee9a4862ca783840eca1b9add7a7f57"
            },
            "dist": {
                "type": "zip",
                "url": "https://api.github.com/repos/doctrine/cache/zipball/d768d58baee9a4862ca783840eca1b9add7a7f57",
                "reference": "d768d58baee9a4862ca783840eca1b9add7a7f57",
                "shasum": ""
            },
            "require": {
                "php": "~7.1"
            },
            "conflict": {
                "doctrine/common": ">2.2,<2.4"
            },
            "require-dev": {
                "alcaeus/mongo-php-adapter": "^1.1",
                "doctrine/coding-standard": "^4.0",
                "mongodb/mongodb": "^1.1",
                "phpunit/phpunit": "^7.0",
                "predis/predis": "~1.0"
            },
            "suggest": {
                "alcaeus/mongo-php-adapter": "Required to use legacy MongoDB driver"
            },
            "type": "library",
            "extra": {
                "branch-alias": {
                    "dev-master": "1.8.x-dev"
                }
            },
            "autoload": {
                "psr-4": {
                    "Doctrine\\Common\\Cache\\": "lib/Doctrine/Common/Cache"
                }
            },
            "notification-url": "https://packagist.org/downloads/",
            "license": [
                "MIT"
            ],
            "authors": [
                {
                    "name": "Roman Borschel",
                    "email": "roman@code-factory.org"
                },
                {
                    "name": "Benjamin Eberlei",
                    "email": "kontakt@beberlei.de"
                },
                {
                    "name": "Guilherme Blanco",
                    "email": "guilhermeblanco@gmail.com"
                },
                {
                    "name": "Jonathan Wage",
                    "email": "jonwage@gmail.com"
                },
                {
                    "name": "Johannes Schmitt",
                    "email": "schmittjoh@gmail.com"
                }
            ],
            "description": "Caching library offering an object-oriented API for many cache backends",
            "homepage": "https://www.doctrine-project.org",
            "keywords": [
                "cache",
                "caching"
            ],
            "time": "2018-08-21T18:01:43+00:00"
        },
        {
            "name": "doctrine/dbal",
            "version": "v2.9.2",
            "source": {
                "type": "git",
                "url": "https://github.com/doctrine/dbal.git",
                "reference": "22800bd651c1d8d2a9719e2a3dc46d5108ebfcc9"
            },
            "dist": {
                "type": "zip",
                "url": "https://api.github.com/repos/doctrine/dbal/zipball/22800bd651c1d8d2a9719e2a3dc46d5108ebfcc9",
                "reference": "22800bd651c1d8d2a9719e2a3dc46d5108ebfcc9",
                "shasum": ""
            },
            "require": {
                "doctrine/cache": "^1.0",
                "doctrine/event-manager": "^1.0",
                "ext-pdo": "*",
                "php": "^7.1"
            },
            "require-dev": {
                "doctrine/coding-standard": "^5.0",
                "jetbrains/phpstorm-stubs": "^2018.1.2",
                "phpstan/phpstan": "^0.10.1",
                "phpunit/phpunit": "^7.4",
                "symfony/console": "^2.0.5|^3.0|^4.0",
                "symfony/phpunit-bridge": "^3.4.5|^4.0.5"
            },
            "suggest": {
                "symfony/console": "For helpful console commands such as SQL execution and import of files."
            },
            "bin": [
                "bin/doctrine-dbal"
            ],
            "type": "library",
            "extra": {
                "branch-alias": {
                    "dev-master": "2.9.x-dev",
                    "dev-develop": "3.0.x-dev"
                }
            },
            "autoload": {
                "psr-4": {
                    "Doctrine\\DBAL\\": "lib/Doctrine/DBAL"
                }
            },
            "notification-url": "https://packagist.org/downloads/",
            "license": [
                "MIT"
            ],
            "authors": [
                {
                    "name": "Roman Borschel",
                    "email": "roman@code-factory.org"
                },
                {
                    "name": "Benjamin Eberlei",
                    "email": "kontakt@beberlei.de"
                },
                {
                    "name": "Guilherme Blanco",
                    "email": "guilhermeblanco@gmail.com"
                },
                {
                    "name": "Jonathan Wage",
                    "email": "jonwage@gmail.com"
                }
            ],
            "description": "Powerful PHP database abstraction layer (DBAL) with many features for database schema introspection and management.",
            "homepage": "https://www.doctrine-project.org/projects/dbal.html",
            "keywords": [
                "abstraction",
                "database",
                "dbal",
                "mysql",
                "persistence",
                "pgsql",
                "php",
                "queryobject"
            ],
            "time": "2018-12-31T03:27:51+00:00"
        },
        {
            "name": "doctrine/event-manager",
            "version": "v1.0.0",
            "source": {
                "type": "git",
                "url": "https://github.com/doctrine/event-manager.git",
                "reference": "a520bc093a0170feeb6b14e9d83f3a14452e64b3"
            },
            "dist": {
                "type": "zip",
                "url": "https://api.github.com/repos/doctrine/event-manager/zipball/a520bc093a0170feeb6b14e9d83f3a14452e64b3",
                "reference": "a520bc093a0170feeb6b14e9d83f3a14452e64b3",
                "shasum": ""
            },
            "require": {
                "php": "^7.1"
            },
            "conflict": {
                "doctrine/common": "<2.9@dev"
            },
            "require-dev": {
                "doctrine/coding-standard": "^4.0",
                "phpunit/phpunit": "^7.0"
            },
            "type": "library",
            "extra": {
                "branch-alias": {
                    "dev-master": "1.0.x-dev"
                }
            },
            "autoload": {
                "psr-4": {
                    "Doctrine\\Common\\": "lib/Doctrine/Common"
                }
            },
            "notification-url": "https://packagist.org/downloads/",
            "license": [
                "MIT"
            ],
            "authors": [
                {
                    "name": "Roman Borschel",
                    "email": "roman@code-factory.org"
                },
                {
                    "name": "Benjamin Eberlei",
                    "email": "kontakt@beberlei.de"
                },
                {
                    "name": "Guilherme Blanco",
                    "email": "guilhermeblanco@gmail.com"
                },
                {
                    "name": "Jonathan Wage",
                    "email": "jonwage@gmail.com"
                },
                {
                    "name": "Johannes Schmitt",
                    "email": "schmittjoh@gmail.com"
                },
                {
                    "name": "Marco Pivetta",
                    "email": "ocramius@gmail.com"
                }
            ],
            "description": "Doctrine Event Manager component",
            "homepage": "https://www.doctrine-project.org/projects/event-manager.html",
            "keywords": [
                "event",
                "eventdispatcher",
                "eventmanager"
            ],
            "time": "2018-06-11T11:59:03+00:00"
        },
        {
            "name": "doctrine/inflector",
            "version": "v1.3.0",
            "source": {
                "type": "git",
                "url": "https://github.com/doctrine/inflector.git",
                "reference": "5527a48b7313d15261292c149e55e26eae771b0a"
            },
            "dist": {
                "type": "zip",
                "url": "https://api.github.com/repos/doctrine/inflector/zipball/5527a48b7313d15261292c149e55e26eae771b0a",
                "reference": "5527a48b7313d15261292c149e55e26eae771b0a",
                "shasum": ""
            },
            "require": {
                "php": "^7.1"
            },
            "require-dev": {
                "phpunit/phpunit": "^6.2"
            },
            "type": "library",
            "extra": {
                "branch-alias": {
                    "dev-master": "1.3.x-dev"
                }
            },
            "autoload": {
                "psr-4": {
                    "Doctrine\\Common\\Inflector\\": "lib/Doctrine/Common/Inflector"
                }
            },
            "notification-url": "https://packagist.org/downloads/",
            "license": [
                "MIT"
            ],
            "authors": [
                {
                    "name": "Roman Borschel",
                    "email": "roman@code-factory.org"
                },
                {
                    "name": "Benjamin Eberlei",
                    "email": "kontakt@beberlei.de"
                },
                {
                    "name": "Guilherme Blanco",
                    "email": "guilhermeblanco@gmail.com"
                },
                {
                    "name": "Jonathan Wage",
                    "email": "jonwage@gmail.com"
                },
                {
                    "name": "Johannes Schmitt",
                    "email": "schmittjoh@gmail.com"
                }
            ],
            "description": "Common String Manipulations with regard to casing and singular/plural rules.",
            "homepage": "http://www.doctrine-project.org",
            "keywords": [
                "inflection",
                "pluralize",
                "singularize",
                "string"
            ],
            "time": "2018-01-09T20:05:19+00:00"
        },
        {
            "name": "doctrine/lexer",
            "version": "v1.0.1",
            "source": {
                "type": "git",
                "url": "https://github.com/doctrine/lexer.git",
                "reference": "83893c552fd2045dd78aef794c31e694c37c0b8c"
            },
            "dist": {
                "type": "zip",
                "url": "https://api.github.com/repos/doctrine/lexer/zipball/83893c552fd2045dd78aef794c31e694c37c0b8c",
                "reference": "83893c552fd2045dd78aef794c31e694c37c0b8c",
                "shasum": ""
            },
            "require": {
                "php": ">=5.3.2"
            },
            "type": "library",
            "extra": {
                "branch-alias": {
                    "dev-master": "1.0.x-dev"
                }
            },
            "autoload": {
                "psr-0": {
                    "Doctrine\\Common\\Lexer\\": "lib/"
                }
            },
            "notification-url": "https://packagist.org/downloads/",
            "license": [
                "MIT"
            ],
            "authors": [
                {
                    "name": "Roman Borschel",
                    "email": "roman@code-factory.org"
                },
                {
                    "name": "Guilherme Blanco",
                    "email": "guilhermeblanco@gmail.com"
                },
                {
                    "name": "Johannes Schmitt",
                    "email": "schmittjoh@gmail.com"
                }
            ],
            "description": "Base library for a lexer that can be used in Top-Down, Recursive Descent Parsers.",
            "homepage": "http://www.doctrine-project.org",
            "keywords": [
                "lexer",
                "parser"
            ],
            "time": "2014-09-09T13:34:57+00:00"
        },
        {
            "name": "dragonmantank/cron-expression",
            "version": "v2.3.0",
            "source": {
                "type": "git",
                "url": "https://github.com/dragonmantank/cron-expression.git",
                "reference": "72b6fbf76adb3cf5bc0db68559b33d41219aba27"
            },
            "dist": {
                "type": "zip",
                "url": "https://api.github.com/repos/dragonmantank/cron-expression/zipball/72b6fbf76adb3cf5bc0db68559b33d41219aba27",
                "reference": "72b6fbf76adb3cf5bc0db68559b33d41219aba27",
                "shasum": ""
            },
            "require": {
                "php": "^7.0"
            },
            "require-dev": {
                "phpunit/phpunit": "^6.4|^7.0"
            },
            "type": "library",
            "extra": {
                "branch-alias": {
                    "dev-master": "2.3-dev"
                }
            },
            "autoload": {
                "psr-4": {
                    "Cron\\": "src/Cron/"
                }
            },
            "notification-url": "https://packagist.org/downloads/",
            "license": [
                "MIT"
            ],
            "authors": [
                {
                    "name": "Michael Dowling",
                    "email": "mtdowling@gmail.com",
                    "homepage": "https://github.com/mtdowling"
                },
                {
                    "name": "Chris Tankersley",
                    "email": "chris@ctankersley.com",
                    "homepage": "https://github.com/dragonmantank"
                }
            ],
            "description": "CRON for PHP: Calculate the next or previous run date and determine if a CRON expression is due",
            "keywords": [
                "cron",
                "schedule"
            ],
            "time": "2019-03-31T00:38:28+00:00"
        },
        {
            "name": "egulias/email-validator",
            "version": "2.1.7",
            "source": {
                "type": "git",
                "url": "https://github.com/egulias/EmailValidator.git",
                "reference": "709f21f92707308cdf8f9bcfa1af4cb26586521e"
            },
            "dist": {
                "type": "zip",
                "url": "https://api.github.com/repos/egulias/EmailValidator/zipball/709f21f92707308cdf8f9bcfa1af4cb26586521e",
                "reference": "709f21f92707308cdf8f9bcfa1af4cb26586521e",
                "shasum": ""
            },
            "require": {
                "doctrine/lexer": "^1.0.1",
                "php": ">= 5.5"
            },
            "require-dev": {
                "dominicsayers/isemail": "dev-master",
                "phpunit/phpunit": "^4.8.35||^5.7||^6.0",
                "satooshi/php-coveralls": "^1.0.1"
            },
            "suggest": {
                "ext-intl": "PHP Internationalization Libraries are required to use the SpoofChecking validation"
            },
            "type": "library",
            "extra": {
                "branch-alias": {
                    "dev-master": "2.0.x-dev"
                }
            },
            "autoload": {
                "psr-4": {
                    "Egulias\\EmailValidator\\": "EmailValidator"
                }
            },
            "notification-url": "https://packagist.org/downloads/",
            "license": [
                "MIT"
            ],
            "authors": [
                {
                    "name": "Eduardo Gulias Davis"
                }
            ],
            "description": "A library for validating emails against several RFCs",
            "homepage": "https://github.com/egulias/EmailValidator",
            "keywords": [
                "email",
                "emailvalidation",
                "emailvalidator",
                "validation",
                "validator"
            ],
            "time": "2018-12-04T22:38:24+00:00"
        },
        {
            "name": "erusev/parsedown",
            "version": "1.7.3",
            "source": {
                "type": "git",
                "url": "https://github.com/erusev/parsedown.git",
                "reference": "6d893938171a817f4e9bc9e86f2da1e370b7bcd7"
            },
            "dist": {
                "type": "zip",
                "url": "https://api.github.com/repos/erusev/parsedown/zipball/6d893938171a817f4e9bc9e86f2da1e370b7bcd7",
                "reference": "6d893938171a817f4e9bc9e86f2da1e370b7bcd7",
                "shasum": ""
            },
            "require": {
                "ext-mbstring": "*",
                "php": ">=5.3.0"
            },
            "require-dev": {
                "phpunit/phpunit": "^4.8.35"
            },
            "type": "library",
            "autoload": {
                "psr-0": {
                    "Parsedown": ""
                }
            },
            "notification-url": "https://packagist.org/downloads/",
            "license": [
                "MIT"
            ],
            "authors": [
                {
                    "name": "Emanuil Rusev",
                    "email": "hello@erusev.com",
                    "homepage": "http://erusev.com"
                }
            ],
            "description": "Parser for Markdown.",
            "homepage": "http://parsedown.org",
            "keywords": [
                "markdown",
                "parser"
            ],
            "time": "2019-03-17T18:48:37+00:00"
        },
        {
            "name": "fideloper/proxy",
            "version": "4.1.0",
            "source": {
                "type": "git",
                "url": "https://github.com/fideloper/TrustedProxy.git",
                "reference": "177c79a2d1f9970f89ee2fb4c12b429af38b6dfb"
            },
            "dist": {
                "type": "zip",
                "url": "https://api.github.com/repos/fideloper/TrustedProxy/zipball/177c79a2d1f9970f89ee2fb4c12b429af38b6dfb",
                "reference": "177c79a2d1f9970f89ee2fb4c12b429af38b6dfb",
                "shasum": ""
            },
            "require": {
                "illuminate/contracts": "~5.0",
                "php": ">=5.4.0"
            },
            "require-dev": {
                "illuminate/http": "~5.6",
                "mockery/mockery": "~1.0",
                "phpunit/phpunit": "^6.0"
            },
            "type": "library",
            "extra": {
                "laravel": {
                    "providers": [
                        "Fideloper\\Proxy\\TrustedProxyServiceProvider"
                    ]
                }
            },
            "autoload": {
                "psr-4": {
                    "Fideloper\\Proxy\\": "src/"
                }
            },
            "notification-url": "https://packagist.org/downloads/",
            "license": [
                "MIT"
            ],
            "authors": [
                {
                    "name": "Chris Fidao",
                    "email": "fideloper@gmail.com"
                }
            ],
            "description": "Set trusted proxies for Laravel",
            "keywords": [
                "load balancing",
                "proxy",
                "trusted proxy"
            ],
            "time": "2019-01-10T14:06:47+00:00"
        },
        {
            "name": "guzzlehttp/guzzle",
            "version": "6.3.3",
            "source": {
                "type": "git",
                "url": "https://github.com/guzzle/guzzle.git",
                "reference": "407b0cb880ace85c9b63c5f9551db498cb2d50ba"
            },
            "dist": {
                "type": "zip",
                "url": "https://api.github.com/repos/guzzle/guzzle/zipball/407b0cb880ace85c9b63c5f9551db498cb2d50ba",
                "reference": "407b0cb880ace85c9b63c5f9551db498cb2d50ba",
                "shasum": ""
            },
            "require": {
                "guzzlehttp/promises": "^1.0",
                "guzzlehttp/psr7": "^1.4",
                "php": ">=5.5"
            },
            "require-dev": {
                "ext-curl": "*",
                "phpunit/phpunit": "^4.8.35 || ^5.7 || ^6.4 || ^7.0",
                "psr/log": "^1.0"
            },
            "suggest": {
                "psr/log": "Required for using the Log middleware"
            },
            "type": "library",
            "extra": {
                "branch-alias": {
                    "dev-master": "6.3-dev"
                }
            },
            "autoload": {
                "files": [
                    "src/functions_include.php"
                ],
                "psr-4": {
                    "GuzzleHttp\\": "src/"
                }
            },
            "notification-url": "https://packagist.org/downloads/",
            "license": [
                "MIT"
            ],
            "authors": [
                {
                    "name": "Michael Dowling",
                    "email": "mtdowling@gmail.com",
                    "homepage": "https://github.com/mtdowling"
                }
            ],
            "description": "Guzzle is a PHP HTTP client library",
            "homepage": "http://guzzlephp.org/",
            "keywords": [
                "client",
                "curl",
                "framework",
                "http",
                "http client",
                "rest",
                "web service"
            ],
            "time": "2018-04-22T15:46:56+00:00"
        },
        {
            "name": "guzzlehttp/promises",
            "version": "v1.3.1",
            "source": {
                "type": "git",
                "url": "https://github.com/guzzle/promises.git",
                "reference": "a59da6cf61d80060647ff4d3eb2c03a2bc694646"
            },
            "dist": {
                "type": "zip",
                "url": "https://api.github.com/repos/guzzle/promises/zipball/a59da6cf61d80060647ff4d3eb2c03a2bc694646",
                "reference": "a59da6cf61d80060647ff4d3eb2c03a2bc694646",
                "shasum": ""
            },
            "require": {
                "php": ">=5.5.0"
            },
            "require-dev": {
                "phpunit/phpunit": "^4.0"
            },
            "type": "library",
            "extra": {
                "branch-alias": {
                    "dev-master": "1.4-dev"
                }
            },
            "autoload": {
                "psr-4": {
                    "GuzzleHttp\\Promise\\": "src/"
                },
                "files": [
                    "src/functions_include.php"
                ]
            },
            "notification-url": "https://packagist.org/downloads/",
            "license": [
                "MIT"
            ],
            "authors": [
                {
                    "name": "Michael Dowling",
                    "email": "mtdowling@gmail.com",
                    "homepage": "https://github.com/mtdowling"
                }
            ],
            "description": "Guzzle promises library",
            "keywords": [
                "promise"
            ],
            "time": "2016-12-20T10:07:11+00:00"
        },
        {
            "name": "guzzlehttp/psr7",
            "version": "1.5.2",
            "source": {
                "type": "git",
                "url": "https://github.com/guzzle/psr7.git",
                "reference": "9f83dded91781a01c63574e387eaa769be769115"
            },
            "dist": {
                "type": "zip",
                "url": "https://api.github.com/repos/guzzle/psr7/zipball/9f83dded91781a01c63574e387eaa769be769115",
                "reference": "9f83dded91781a01c63574e387eaa769be769115",
                "shasum": ""
            },
            "require": {
                "php": ">=5.4.0",
                "psr/http-message": "~1.0",
                "ralouphie/getallheaders": "^2.0.5"
            },
            "provide": {
                "psr/http-message-implementation": "1.0"
            },
            "require-dev": {
                "phpunit/phpunit": "~4.8.36 || ^5.7.27 || ^6.5.8"
            },
            "type": "library",
            "extra": {
                "branch-alias": {
                    "dev-master": "1.5-dev"
                }
            },
            "autoload": {
                "psr-4": {
                    "GuzzleHttp\\Psr7\\": "src/"
                },
                "files": [
                    "src/functions_include.php"
                ]
            },
            "notification-url": "https://packagist.org/downloads/",
            "license": [
                "MIT"
            ],
            "authors": [
                {
                    "name": "Michael Dowling",
                    "email": "mtdowling@gmail.com",
                    "homepage": "https://github.com/mtdowling"
                },
                {
                    "name": "Tobias Schultze",
                    "homepage": "https://github.com/Tobion"
                }
            ],
            "description": "PSR-7 message implementation that also provides common utility methods",
            "keywords": [
                "http",
                "message",
                "psr-7",
                "request",
                "response",
                "stream",
                "uri",
                "url"
            ],
            "time": "2018-12-04T20:46:45+00:00"
        },
        {
            "name": "intervention/image",
            "version": "2.4.2",
            "source": {
                "type": "git",
                "url": "https://github.com/Intervention/image.git",
                "reference": "e82d274f786e3d4b866a59b173f42e716f0783eb"
            },
            "dist": {
                "type": "zip",
                "url": "https://api.github.com/repos/Intervention/image/zipball/e82d274f786e3d4b866a59b173f42e716f0783eb",
                "reference": "e82d274f786e3d4b866a59b173f42e716f0783eb",
                "shasum": ""
            },
            "require": {
                "ext-fileinfo": "*",
                "guzzlehttp/psr7": "~1.1",
                "php": ">=5.4.0"
            },
            "require-dev": {
                "mockery/mockery": "~0.9.2",
                "phpunit/phpunit": "^4.8 || ^5.7"
            },
            "suggest": {
                "ext-gd": "to use GD library based image processing.",
                "ext-imagick": "to use Imagick based image processing.",
                "intervention/imagecache": "Caching extension for the Intervention Image library"
            },
            "type": "library",
            "extra": {
                "branch-alias": {
                    "dev-master": "2.4-dev"
                },
                "laravel": {
                    "providers": [
                        "Intervention\\Image\\ImageServiceProvider"
                    ],
                    "aliases": {
                        "Image": "Intervention\\Image\\Facades\\Image"
                    }
                }
            },
            "autoload": {
                "psr-4": {
                    "Intervention\\Image\\": "src/Intervention/Image"
                }
            },
            "notification-url": "https://packagist.org/downloads/",
            "license": [
                "MIT"
            ],
            "authors": [
                {
                    "name": "Oliver Vogel",
                    "email": "oliver@olivervogel.com",
                    "homepage": "http://olivervogel.com/"
                }
            ],
            "description": "Image handling and manipulation library with support for Laravel integration",
            "homepage": "http://image.intervention.io/",
            "keywords": [
                "gd",
                "image",
                "imagick",
                "laravel",
                "thumbnail",
                "watermark"
            ],
            "time": "2018-05-29T14:19:03+00:00"
        },
        {
            "name": "jakub-onderka/php-console-color",
            "version": "v0.2",
            "source": {
                "type": "git",
                "url": "https://github.com/JakubOnderka/PHP-Console-Color.git",
                "reference": "d5deaecff52a0d61ccb613bb3804088da0307191"
            },
            "dist": {
                "type": "zip",
                "url": "https://api.github.com/repos/JakubOnderka/PHP-Console-Color/zipball/d5deaecff52a0d61ccb613bb3804088da0307191",
                "reference": "d5deaecff52a0d61ccb613bb3804088da0307191",
                "shasum": ""
            },
            "require": {
                "php": ">=5.4.0"
            },
            "require-dev": {
                "jakub-onderka/php-code-style": "1.0",
                "jakub-onderka/php-parallel-lint": "1.0",
                "jakub-onderka/php-var-dump-check": "0.*",
                "phpunit/phpunit": "~4.3",
                "squizlabs/php_codesniffer": "1.*"
            },
            "type": "library",
            "autoload": {
                "psr-4": {
                    "JakubOnderka\\PhpConsoleColor\\": "src/"
                }
            },
            "notification-url": "https://packagist.org/downloads/",
            "license": [
                "BSD-2-Clause"
            ],
            "authors": [
                {
                    "name": "Jakub Onderka",
                    "email": "jakub.onderka@gmail.com"
                }
            ],
            "time": "2018-09-29T17:23:10+00:00"
        },
        {
            "name": "jakub-onderka/php-console-highlighter",
            "version": "v0.4",
            "source": {
                "type": "git",
                "url": "https://github.com/JakubOnderka/PHP-Console-Highlighter.git",
                "reference": "9f7a229a69d52506914b4bc61bfdb199d90c5547"
            },
            "dist": {
                "type": "zip",
                "url": "https://api.github.com/repos/JakubOnderka/PHP-Console-Highlighter/zipball/9f7a229a69d52506914b4bc61bfdb199d90c5547",
                "reference": "9f7a229a69d52506914b4bc61bfdb199d90c5547",
                "shasum": ""
            },
            "require": {
                "ext-tokenizer": "*",
                "jakub-onderka/php-console-color": "~0.2",
                "php": ">=5.4.0"
            },
            "require-dev": {
                "jakub-onderka/php-code-style": "~1.0",
                "jakub-onderka/php-parallel-lint": "~1.0",
                "jakub-onderka/php-var-dump-check": "~0.1",
                "phpunit/phpunit": "~4.0",
                "squizlabs/php_codesniffer": "~1.5"
            },
            "type": "library",
            "autoload": {
                "psr-4": {
                    "JakubOnderka\\PhpConsoleHighlighter\\": "src/"
                }
            },
            "notification-url": "https://packagist.org/downloads/",
            "license": [
                "MIT"
            ],
            "authors": [
                {
                    "name": "Jakub Onderka",
                    "email": "acci@acci.cz",
                    "homepage": "http://www.acci.cz/"
                }
            ],
            "description": "Highlight PHP code in terminal",
            "time": "2018-09-29T18:48:56+00:00"
        },
        {
            "name": "laravel/framework",
            "version": "v5.8.15",
            "source": {
                "type": "git",
                "url": "https://github.com/laravel/framework.git",
                "reference": "8a34004aed6ff0aa4072360e3e5bd875edebc223"
            },
            "dist": {
                "type": "zip",
                "url": "https://api.github.com/repos/laravel/framework/zipball/8a34004aed6ff0aa4072360e3e5bd875edebc223",
                "reference": "8a34004aed6ff0aa4072360e3e5bd875edebc223",
                "shasum": ""
            },
            "require": {
                "doctrine/inflector": "^1.1",
                "dragonmantank/cron-expression": "^2.0",
                "egulias/email-validator": "^2.0",
                "erusev/parsedown": "^1.7",
                "ext-json": "*",
                "ext-mbstring": "*",
                "ext-openssl": "*",
                "league/flysystem": "^1.0.8",
                "monolog/monolog": "^1.12",
                "nesbot/carbon": "^1.26.3 || ^2.0",
                "opis/closure": "^3.1",
                "php": "^7.1.3",
                "psr/container": "^1.0",
                "psr/simple-cache": "^1.0",
                "ramsey/uuid": "^3.7",
                "swiftmailer/swiftmailer": "^6.0",
                "symfony/console": "^4.2",
                "symfony/debug": "^4.2",
                "symfony/finder": "^4.2",
                "symfony/http-foundation": "^4.2",
                "symfony/http-kernel": "^4.2",
                "symfony/process": "^4.2",
                "symfony/routing": "^4.2",
                "symfony/var-dumper": "^4.2",
                "tijsverkoyen/css-to-inline-styles": "^2.2.1",
                "vlucas/phpdotenv": "^3.3"
            },
            "conflict": {
                "tightenco/collect": "<5.5.33"
            },
            "replace": {
                "illuminate/auth": "self.version",
                "illuminate/broadcasting": "self.version",
                "illuminate/bus": "self.version",
                "illuminate/cache": "self.version",
                "illuminate/config": "self.version",
                "illuminate/console": "self.version",
                "illuminate/container": "self.version",
                "illuminate/contracts": "self.version",
                "illuminate/cookie": "self.version",
                "illuminate/database": "self.version",
                "illuminate/encryption": "self.version",
                "illuminate/events": "self.version",
                "illuminate/filesystem": "self.version",
                "illuminate/hashing": "self.version",
                "illuminate/http": "self.version",
                "illuminate/log": "self.version",
                "illuminate/mail": "self.version",
                "illuminate/notifications": "self.version",
                "illuminate/pagination": "self.version",
                "illuminate/pipeline": "self.version",
                "illuminate/queue": "self.version",
                "illuminate/redis": "self.version",
                "illuminate/routing": "self.version",
                "illuminate/session": "self.version",
                "illuminate/support": "self.version",
                "illuminate/translation": "self.version",
                "illuminate/validation": "self.version",
                "illuminate/view": "self.version"
            },
            "require-dev": {
                "aws/aws-sdk-php": "^3.0",
                "doctrine/dbal": "^2.6",
                "filp/whoops": "^2.1.4",
                "guzzlehttp/guzzle": "^6.3",
                "league/flysystem-cached-adapter": "^1.0",
                "mockery/mockery": "^1.0",
                "moontoast/math": "^1.1",
                "orchestra/testbench-core": "3.8.*",
                "pda/pheanstalk": "^4.0",
                "phpunit/phpunit": "^7.5|^8.0",
                "predis/predis": "^1.1.1",
                "symfony/css-selector": "^4.2",
                "symfony/dom-crawler": "^4.2",
                "true/punycode": "^2.1"
            },
            "suggest": {
                "aws/aws-sdk-php": "Required to use the SQS queue driver and SES mail driver (^3.0).",
                "doctrine/dbal": "Required to rename columns and drop SQLite columns (^2.6).",
                "ext-pcntl": "Required to use all features of the queue worker.",
                "ext-posix": "Required to use all features of the queue worker.",
                "filp/whoops": "Required for friendly error pages in development (^2.1.4).",
                "fzaninotto/faker": "Required to use the eloquent factory builder (^1.4).",
                "guzzlehttp/guzzle": "Required to use the Mailgun and Mandrill mail drivers and the ping methods on schedules (^6.0).",
                "laravel/tinker": "Required to use the tinker console command (^1.0).",
                "league/flysystem-aws-s3-v3": "Required to use the Flysystem S3 driver (^1.0).",
                "league/flysystem-cached-adapter": "Required to use the Flysystem cache (^1.0).",
                "league/flysystem-rackspace": "Required to use the Flysystem Rackspace driver (^1.0).",
                "league/flysystem-sftp": "Required to use the Flysystem SFTP driver (^1.0).",
                "moontoast/math": "Required to use ordered UUIDs (^1.1).",
                "nexmo/client": "Required to use the Nexmo transport (^1.0).",
                "pda/pheanstalk": "Required to use the beanstalk queue driver (^4.0).",
                "predis/predis": "Required to use the redis cache and queue drivers (^1.0).",
                "pusher/pusher-php-server": "Required to use the Pusher broadcast driver (^3.0).",
                "symfony/css-selector": "Required to use some of the crawler integration testing tools (^4.2).",
                "symfony/dom-crawler": "Required to use most of the crawler integration testing tools (^4.2).",
                "symfony/psr-http-message-bridge": "Required to use PSR-7 bridging features (^1.1).",
                "wildbit/swiftmailer-postmark": "Required to use Postmark mail driver (^3.0)."
            },
            "type": "library",
            "extra": {
                "branch-alias": {
                    "dev-master": "5.8-dev"
                }
            },
            "autoload": {
                "files": [
                    "src/Illuminate/Foundation/helpers.php",
                    "src/Illuminate/Support/helpers.php"
                ],
                "psr-4": {
                    "Illuminate\\": "src/Illuminate/"
                }
            },
            "notification-url": "https://packagist.org/downloads/",
            "license": [
                "MIT"
            ],
            "authors": [
                {
                    "name": "Taylor Otwell",
                    "email": "taylor@laravel.com"
                }
            ],
            "description": "The Laravel Framework.",
            "homepage": "https://laravel.com",
            "keywords": [
                "framework",
                "laravel"
            ],
            "time": "2019-04-30T14:05:03+00:00"
        },
        {
            "name": "laravel/socialite",
            "version": "v4.1.3",
            "source": {
                "type": "git",
                "url": "https://github.com/laravel/socialite.git",
                "reference": "f92e15a8ba4dfd730cddc775a7c1ca2251f30cff"
            },
            "dist": {
                "type": "zip",
                "url": "https://api.github.com/repos/laravel/socialite/zipball/f92e15a8ba4dfd730cddc775a7c1ca2251f30cff",
                "reference": "f92e15a8ba4dfd730cddc775a7c1ca2251f30cff",
                "shasum": ""
            },
            "require": {
                "ext-json": "*",
                "guzzlehttp/guzzle": "~6.0",
                "illuminate/http": "~5.7.0|~5.8.0|~5.9.0",
                "illuminate/support": "~5.7.0|~5.8.0|~5.9.0",
                "league/oauth1-client": "~1.0",
                "php": "^7.1.3"
            },
            "require-dev": {
                "illuminate/contracts": "~5.7.0|~5.8.0|~5.9.0",
                "mockery/mockery": "~1.0",
                "phpunit/phpunit": "~7.0"
            },
            "type": "library",
            "extra": {
                "branch-alias": {
                    "dev-master": "4.0-dev"
                },
                "laravel": {
                    "providers": [
                        "Laravel\\Socialite\\SocialiteServiceProvider"
                    ],
                    "aliases": {
                        "Socialite": "Laravel\\Socialite\\Facades\\Socialite"
                    }
                }
            },
            "autoload": {
                "psr-4": {
                    "Laravel\\Socialite\\": "src/"
                }
            },
            "notification-url": "https://packagist.org/downloads/",
            "license": [
                "MIT"
            ],
            "authors": [
                {
                    "name": "Taylor Otwell",
                    "email": "taylor@laravel.com"
                }
            ],
            "description": "Laravel wrapper around OAuth 1 & OAuth 2 libraries.",
            "homepage": "https://laravel.com",
            "keywords": [
                "laravel",
                "oauth"
            ],
            "time": "2019-04-02T17:06:04+00:00"
        },
        {
            "name": "laravel/tinker",
            "version": "v1.0.8",
            "source": {
                "type": "git",
                "url": "https://github.com/laravel/tinker.git",
                "reference": "cafbf598a90acde68985660e79b2b03c5609a405"
            },
            "dist": {
                "type": "zip",
                "url": "https://api.github.com/repos/laravel/tinker/zipball/cafbf598a90acde68985660e79b2b03c5609a405",
                "reference": "cafbf598a90acde68985660e79b2b03c5609a405",
                "shasum": ""
            },
            "require": {
                "illuminate/console": "~5.1",
                "illuminate/contracts": "~5.1",
                "illuminate/support": "~5.1",
                "php": ">=5.5.9",
                "psy/psysh": "0.7.*|0.8.*|0.9.*",
                "symfony/var-dumper": "~3.0|~4.0"
            },
            "require-dev": {
                "phpunit/phpunit": "~4.0|~5.0"
            },
            "suggest": {
                "illuminate/database": "The Illuminate Database package (~5.1)."
            },
            "type": "library",
            "extra": {
                "branch-alias": {
                    "dev-master": "1.0-dev"
                },
                "laravel": {
                    "providers": [
                        "Laravel\\Tinker\\TinkerServiceProvider"
                    ]
                }
            },
            "autoload": {
                "psr-4": {
                    "Laravel\\Tinker\\": "src/"
                }
            },
            "notification-url": "https://packagist.org/downloads/",
            "license": [
                "MIT"
            ],
            "authors": [
                {
                    "name": "Taylor Otwell",
                    "email": "taylor@laravel.com"
                }
            ],
            "description": "Powerful REPL for the Laravel framework.",
            "keywords": [
                "REPL",
                "Tinker",
                "laravel",
                "psysh"
            ],
            "time": "2018-10-12T19:39:35+00:00"
        },
        {
            "name": "league/flysystem",
            "version": "1.0.51",
            "source": {
                "type": "git",
                "url": "https://github.com/thephpleague/flysystem.git",
                "reference": "755ba7bf3fb9031e6581d091db84d78275874396"
            },
            "dist": {
                "type": "zip",
                "url": "https://api.github.com/repos/thephpleague/flysystem/zipball/755ba7bf3fb9031e6581d091db84d78275874396",
                "reference": "755ba7bf3fb9031e6581d091db84d78275874396",
                "shasum": ""
            },
            "require": {
                "ext-fileinfo": "*",
                "php": ">=5.5.9"
            },
            "conflict": {
                "league/flysystem-sftp": "<1.0.6"
            },
            "require-dev": {
                "phpspec/phpspec": "^3.4",
                "phpunit/phpunit": "^5.7.10"
            },
            "suggest": {
                "ext-fileinfo": "Required for MimeType",
                "ext-ftp": "Allows you to use FTP server storage",
                "ext-openssl": "Allows you to use FTPS server storage",
                "league/flysystem-aws-s3-v2": "Allows you to use S3 storage with AWS SDK v2",
                "league/flysystem-aws-s3-v3": "Allows you to use S3 storage with AWS SDK v3",
                "league/flysystem-azure": "Allows you to use Windows Azure Blob storage",
                "league/flysystem-cached-adapter": "Flysystem adapter decorator for metadata caching",
                "league/flysystem-eventable-filesystem": "Allows you to use EventableFilesystem",
                "league/flysystem-rackspace": "Allows you to use Rackspace Cloud Files",
                "league/flysystem-sftp": "Allows you to use SFTP server storage via phpseclib",
                "league/flysystem-webdav": "Allows you to use WebDAV storage",
                "league/flysystem-ziparchive": "Allows you to use ZipArchive adapter",
                "spatie/flysystem-dropbox": "Allows you to use Dropbox storage",
                "srmklive/flysystem-dropbox-v2": "Allows you to use Dropbox storage for PHP 5 applications"
            },
            "type": "library",
            "extra": {
                "branch-alias": {
                    "dev-master": "1.1-dev"
                }
            },
            "autoload": {
                "psr-4": {
                    "League\\Flysystem\\": "src/"
                }
            },
            "notification-url": "https://packagist.org/downloads/",
            "license": [
                "MIT"
            ],
            "authors": [
                {
                    "name": "Frank de Jonge",
                    "email": "info@frenky.net"
                }
            ],
            "description": "Filesystem abstraction: Many filesystems, one API.",
            "keywords": [
                "Cloud Files",
                "WebDAV",
                "abstraction",
                "aws",
                "cloud",
                "copy.com",
                "dropbox",
                "file systems",
                "files",
                "filesystem",
                "filesystems",
                "ftp",
                "rackspace",
                "remote",
                "s3",
                "sftp",
                "storage"
            ],
            "time": "2019-03-30T13:22:34+00:00"
        },
        {
            "name": "league/glide",
            "version": "1.5.0",
            "source": {
                "type": "git",
                "url": "https://github.com/thephpleague/glide.git",
                "reference": "a5477e9e822ed57b39861a17092b92553634932d"
            },
            "dist": {
                "type": "zip",
                "url": "https://api.github.com/repos/thephpleague/glide/zipball/a5477e9e822ed57b39861a17092b92553634932d",
                "reference": "a5477e9e822ed57b39861a17092b92553634932d",
                "shasum": ""
            },
            "require": {
                "intervention/image": "^2.4",
                "league/flysystem": "^1.0",
                "php": "^5.5 | ^7.0",
                "psr/http-message": "^1.0"
            },
            "require-dev": {
                "mockery/mockery": "~0.9",
                "phpunit/php-token-stream": "^1.4",
                "phpunit/phpunit": "~4.4"
            },
            "type": "library",
            "extra": {
                "branch-alias": {
                    "dev-master": "1.1-dev"
                }
            },
            "autoload": {
                "psr-4": {
                    "League\\Glide\\": "src/"
                }
            },
            "notification-url": "https://packagist.org/downloads/",
            "license": [
                "MIT"
            ],
            "authors": [
                {
                    "name": "Jonathan Reinink",
                    "email": "jonathan@reinink.ca",
                    "homepage": "http://reinink.ca"
                }
            ],
            "description": "Wonderfully easy on-demand image manipulation library with an HTTP based API.",
            "homepage": "http://glide.thephpleague.com",
            "keywords": [
                "ImageMagick",
                "editing",
                "gd",
                "image",
                "imagick",
                "league",
                "manipulation",
                "processing"
            ],
            "time": "2019-04-03T23:46:42+00:00"
        },
        {
            "name": "league/oauth1-client",
            "version": "1.7.0",
            "source": {
                "type": "git",
                "url": "https://github.com/thephpleague/oauth1-client.git",
                "reference": "fca5f160650cb74d23fc11aa570dd61f86dcf647"
            },
            "dist": {
                "type": "zip",
                "url": "https://api.github.com/repos/thephpleague/oauth1-client/zipball/fca5f160650cb74d23fc11aa570dd61f86dcf647",
                "reference": "fca5f160650cb74d23fc11aa570dd61f86dcf647",
                "shasum": ""
            },
            "require": {
                "guzzlehttp/guzzle": "^6.0",
                "php": ">=5.5.0"
            },
            "require-dev": {
                "mockery/mockery": "^0.9",
                "phpunit/phpunit": "^4.0",
                "squizlabs/php_codesniffer": "^2.0"
            },
            "type": "library",
            "extra": {
                "branch-alias": {
                    "dev-master": "1.0-dev"
                }
            },
            "autoload": {
                "psr-4": {
                    "League\\OAuth1\\": "src/"
                }
            },
            "notification-url": "https://packagist.org/downloads/",
            "license": [
                "MIT"
            ],
            "authors": [
                {
                    "name": "Ben Corlett",
                    "email": "bencorlett@me.com",
                    "homepage": "http://www.webcomm.com.au",
                    "role": "Developer"
                }
            ],
            "description": "OAuth 1.0 Client Library",
            "keywords": [
                "Authentication",
                "SSO",
                "authorization",
                "bitbucket",
                "identity",
                "idp",
                "oauth",
                "oauth1",
                "single sign on",
                "trello",
                "tumblr",
                "twitter"
            ],
            "time": "2016-08-17T00:36:58+00:00"
        },
        {
            "name": "monolog/monolog",
            "version": "1.24.0",
            "source": {
                "type": "git",
                "url": "https://github.com/Seldaek/monolog.git",
                "reference": "bfc9ebb28f97e7a24c45bdc3f0ff482e47bb0266"
            },
            "dist": {
                "type": "zip",
                "url": "https://api.github.com/repos/Seldaek/monolog/zipball/bfc9ebb28f97e7a24c45bdc3f0ff482e47bb0266",
                "reference": "bfc9ebb28f97e7a24c45bdc3f0ff482e47bb0266",
                "shasum": ""
            },
            "require": {
                "php": ">=5.3.0",
                "psr/log": "~1.0"
            },
            "provide": {
                "psr/log-implementation": "1.0.0"
            },
            "require-dev": {
                "aws/aws-sdk-php": "^2.4.9 || ^3.0",
                "doctrine/couchdb": "~1.0@dev",
                "graylog2/gelf-php": "~1.0",
                "jakub-onderka/php-parallel-lint": "0.9",
                "php-amqplib/php-amqplib": "~2.4",
                "php-console/php-console": "^3.1.3",
                "phpunit/phpunit": "~4.5",
                "phpunit/phpunit-mock-objects": "2.3.0",
                "ruflin/elastica": ">=0.90 <3.0",
                "sentry/sentry": "^0.13",
                "swiftmailer/swiftmailer": "^5.3|^6.0"
            },
            "suggest": {
                "aws/aws-sdk-php": "Allow sending log messages to AWS services like DynamoDB",
                "doctrine/couchdb": "Allow sending log messages to a CouchDB server",
                "ext-amqp": "Allow sending log messages to an AMQP server (1.0+ required)",
                "ext-mongo": "Allow sending log messages to a MongoDB server",
                "graylog2/gelf-php": "Allow sending log messages to a GrayLog2 server",
                "mongodb/mongodb": "Allow sending log messages to a MongoDB server via PHP Driver",
                "php-amqplib/php-amqplib": "Allow sending log messages to an AMQP server using php-amqplib",
                "php-console/php-console": "Allow sending log messages to Google Chrome",
                "rollbar/rollbar": "Allow sending log messages to Rollbar",
                "ruflin/elastica": "Allow sending log messages to an Elastic Search server",
                "sentry/sentry": "Allow sending log messages to a Sentry server"
            },
            "type": "library",
            "extra": {
                "branch-alias": {
                    "dev-master": "2.0.x-dev"
                }
            },
            "autoload": {
                "psr-4": {
                    "Monolog\\": "src/Monolog"
                }
            },
            "notification-url": "https://packagist.org/downloads/",
            "license": [
                "MIT"
            ],
            "authors": [
                {
                    "name": "Jordi Boggiano",
                    "email": "j.boggiano@seld.be",
                    "homepage": "http://seld.be"
                }
            ],
            "description": "Sends your logs to files, sockets, inboxes, databases and various web services",
            "homepage": "http://github.com/Seldaek/monolog",
            "keywords": [
                "log",
                "logging",
                "psr-3"
            ],
            "time": "2018-11-05T09:00:11+00:00"
        },
        {
            "name": "nesbot/carbon",
            "version": "2.17.1",
            "source": {
                "type": "git",
                "url": "https://github.com/briannesbitt/Carbon.git",
                "reference": "96acbc0c03782e8115156dd4dd8b736267155066"
            },
            "dist": {
                "type": "zip",
                "url": "https://api.github.com/repos/briannesbitt/Carbon/zipball/96acbc0c03782e8115156dd4dd8b736267155066",
                "reference": "96acbc0c03782e8115156dd4dd8b736267155066",
                "shasum": ""
            },
            "require": {
                "ext-json": "*",
                "php": "^7.1.8 || ^8.0",
                "symfony/translation": "^3.4 || ^4.0"
            },
            "require-dev": {
                "friendsofphp/php-cs-fixer": "^2.14 || ^3.0",
                "kylekatarnls/multi-tester": "^1.1",
                "phpmd/phpmd": "^2.6",
                "phpstan/phpstan": "^0.11",
                "phpunit/phpunit": "^7.5 || ^8.0",
                "squizlabs/php_codesniffer": "^3.4"
            },
            "type": "library",
            "extra": {
                "laravel": {
                    "providers": [
                        "Carbon\\Laravel\\ServiceProvider"
                    ]
                }
            },
            "autoload": {
                "psr-4": {
                    "Carbon\\": "src/Carbon/"
                }
            },
            "notification-url": "https://packagist.org/downloads/",
            "license": [
                "MIT"
            ],
            "authors": [
                {
                    "name": "Brian Nesbitt",
                    "email": "brian@nesbot.com",
                    "homepage": "http://nesbot.com"
                }
            ],
            "description": "A simple API extension for DateTime.",
            "homepage": "http://carbon.nesbot.com",
            "keywords": [
                "date",
                "datetime",
                "time"
            ],
            "time": "2019-04-27T18:04:27+00:00"
        },
        {
            "name": "nikic/php-parser",
            "version": "v4.2.1",
            "source": {
                "type": "git",
                "url": "https://github.com/nikic/PHP-Parser.git",
                "reference": "5221f49a608808c1e4d436df32884cbc1b821ac0"
            },
            "dist": {
                "type": "zip",
                "url": "https://api.github.com/repos/nikic/PHP-Parser/zipball/5221f49a608808c1e4d436df32884cbc1b821ac0",
                "reference": "5221f49a608808c1e4d436df32884cbc1b821ac0",
                "shasum": ""
            },
            "require": {
                "ext-tokenizer": "*",
                "php": ">=7.0"
            },
            "require-dev": {
                "phpunit/phpunit": "^6.5 || ^7.0"
            },
            "bin": [
                "bin/php-parse"
            ],
            "type": "library",
            "extra": {
                "branch-alias": {
                    "dev-master": "4.2-dev"
                }
            },
            "autoload": {
                "psr-4": {
                    "PhpParser\\": "lib/PhpParser"
                }
            },
            "notification-url": "https://packagist.org/downloads/",
            "license": [
                "BSD-3-Clause"
            ],
            "authors": [
                {
                    "name": "Nikita Popov"
                }
            ],
            "description": "A PHP parser written in PHP",
            "keywords": [
                "parser",
                "php"
            ],
            "time": "2019-02-16T20:54:15+00:00"
        },
        {
            "name": "opis/closure",
            "version": "3.1.6",
            "source": {
                "type": "git",
                "url": "https://github.com/opis/closure.git",
                "reference": "ccb8e3928c5c8181c76cdd0ed9366c5bcaafd91b"
            },
            "dist": {
                "type": "zip",
                "url": "https://api.github.com/repos/opis/closure/zipball/ccb8e3928c5c8181c76cdd0ed9366c5bcaafd91b",
                "reference": "ccb8e3928c5c8181c76cdd0ed9366c5bcaafd91b",
                "shasum": ""
            },
            "require": {
                "php": "^5.4 || ^7.0"
            },
            "require-dev": {
                "jeremeamia/superclosure": "^2.0",
                "phpunit/phpunit": "^4.0|^5.0|^6.0|^7.0"
            },
            "type": "library",
            "extra": {
                "branch-alias": {
                    "dev-master": "3.1.x-dev"
                }
            },
            "autoload": {
                "psr-4": {
                    "Opis\\Closure\\": "src/"
                },
                "files": [
                    "functions.php"
                ]
            },
            "notification-url": "https://packagist.org/downloads/",
            "license": [
                "MIT"
            ],
            "authors": [
                {
                    "name": "Marius Sarca",
                    "email": "marius.sarca@gmail.com"
                },
                {
                    "name": "Sorin Sarca",
                    "email": "sarca_sorin@hotmail.com"
                }
            ],
            "description": "A library that can be used to serialize closures (anonymous functions) and arbitrary objects.",
            "homepage": "https://opis.io/closure",
            "keywords": [
                "anonymous functions",
                "closure",
                "function",
                "serializable",
                "serialization",
                "serialize"
            ],
            "time": "2019-02-22T10:30:00+00:00"
        },
        {
            "name": "paragonie/random_compat",
            "version": "v9.99.99",
            "source": {
                "type": "git",
                "url": "https://github.com/paragonie/random_compat.git",
                "reference": "84b4dfb120c6f9b4ff7b3685f9b8f1aa365a0c95"
            },
            "dist": {
                "type": "zip",
                "url": "https://api.github.com/repos/paragonie/random_compat/zipball/84b4dfb120c6f9b4ff7b3685f9b8f1aa365a0c95",
                "reference": "84b4dfb120c6f9b4ff7b3685f9b8f1aa365a0c95",
                "shasum": ""
            },
            "require": {
                "php": "^7"
            },
            "require-dev": {
                "phpunit/phpunit": "4.*|5.*",
                "vimeo/psalm": "^1"
            },
            "suggest": {
                "ext-libsodium": "Provides a modern crypto API that can be used to generate random bytes."
            },
            "type": "library",
            "notification-url": "https://packagist.org/downloads/",
            "license": [
                "MIT"
            ],
            "authors": [
                {
                    "name": "Paragon Initiative Enterprises",
                    "email": "security@paragonie.com",
                    "homepage": "https://paragonie.com"
                }
            ],
            "description": "PHP 5.x polyfill for random_bytes() and random_int() from PHP 7",
            "keywords": [
                "csprng",
                "polyfill",
                "pseudorandom",
                "random"
            ],
            "time": "2018-07-02T15:55:56+00:00"
        },
        {
            "name": "phploc/phploc",
            "version": "5.0.0",
            "source": {
                "type": "git",
                "url": "https://github.com/sebastianbergmann/phploc.git",
                "reference": "5b714ccb7cb8ca29ccf9caf6eb1aed0131d3a884"
            },
            "dist": {
                "type": "zip",
                "url": "https://api.github.com/repos/sebastianbergmann/phploc/zipball/5b714ccb7cb8ca29ccf9caf6eb1aed0131d3a884",
                "reference": "5b714ccb7cb8ca29ccf9caf6eb1aed0131d3a884",
                "shasum": ""
            },
            "require": {
                "php": "^7.2",
                "sebastian/finder-facade": "^1.1",
                "sebastian/version": "^2.0",
                "symfony/console": "^4.0"
            },
            "bin": [
                "phploc"
            ],
            "type": "library",
            "extra": {
                "branch-alias": {
                    "dev-master": "5.0-dev"
                }
            },
            "autoload": {
                "classmap": [
                    "src/"
                ]
            },
            "notification-url": "https://packagist.org/downloads/",
            "license": [
                "BSD-3-Clause"
            ],
            "authors": [
                {
                    "name": "Sebastian Bergmann",
                    "email": "sebastian@phpunit.de",
                    "role": "lead"
                }
            ],
            "description": "A tool for quickly measuring the size of a PHP project.",
            "homepage": "https://github.com/sebastianbergmann/phploc",
            "time": "2019-03-16T10:41:19+00:00"
        },
        {
            "name": "phpoption/phpoption",
            "version": "1.5.0",
            "source": {
                "type": "git",
                "url": "https://github.com/schmittjoh/php-option.git",
                "reference": "94e644f7d2051a5f0fcf77d81605f152eecff0ed"
            },
            "dist": {
                "type": "zip",
                "url": "https://api.github.com/repos/schmittjoh/php-option/zipball/94e644f7d2051a5f0fcf77d81605f152eecff0ed",
                "reference": "94e644f7d2051a5f0fcf77d81605f152eecff0ed",
                "shasum": ""
            },
            "require": {
                "php": ">=5.3.0"
            },
            "require-dev": {
                "phpunit/phpunit": "4.7.*"
            },
            "type": "library",
            "extra": {
                "branch-alias": {
                    "dev-master": "1.3-dev"
                }
            },
            "autoload": {
                "psr-0": {
                    "PhpOption\\": "src/"
                }
            },
            "notification-url": "https://packagist.org/downloads/",
            "license": [
                "Apache2"
            ],
            "authors": [
                {
                    "name": "Johannes M. Schmitt",
                    "email": "schmittjoh@gmail.com"
                }
            ],
            "description": "Option Type for PHP",
            "keywords": [
                "language",
                "option",
                "php",
                "type"
            ],
            "time": "2015-07-25T16:39:46+00:00"
        },
        {
            "name": "psr/container",
            "version": "1.0.0",
            "source": {
                "type": "git",
                "url": "https://github.com/php-fig/container.git",
                "reference": "b7ce3b176482dbbc1245ebf52b181af44c2cf55f"
            },
            "dist": {
                "type": "zip",
                "url": "https://api.github.com/repos/php-fig/container/zipball/b7ce3b176482dbbc1245ebf52b181af44c2cf55f",
                "reference": "b7ce3b176482dbbc1245ebf52b181af44c2cf55f",
                "shasum": ""
            },
            "require": {
                "php": ">=5.3.0"
            },
            "type": "library",
            "extra": {
                "branch-alias": {
                    "dev-master": "1.0.x-dev"
                }
            },
            "autoload": {
                "psr-4": {
                    "Psr\\Container\\": "src/"
                }
            },
            "notification-url": "https://packagist.org/downloads/",
            "license": [
                "MIT"
            ],
            "authors": [
                {
                    "name": "PHP-FIG",
                    "homepage": "http://www.php-fig.org/"
                }
            ],
            "description": "Common Container Interface (PHP FIG PSR-11)",
            "homepage": "https://github.com/php-fig/container",
            "keywords": [
                "PSR-11",
                "container",
                "container-interface",
                "container-interop",
                "psr"
            ],
            "time": "2017-02-14T16:28:37+00:00"
        },
        {
            "name": "psr/http-message",
            "version": "1.0.1",
            "source": {
                "type": "git",
                "url": "https://github.com/php-fig/http-message.git",
                "reference": "f6561bf28d520154e4b0ec72be95418abe6d9363"
            },
            "dist": {
                "type": "zip",
                "url": "https://api.github.com/repos/php-fig/http-message/zipball/f6561bf28d520154e4b0ec72be95418abe6d9363",
                "reference": "f6561bf28d520154e4b0ec72be95418abe6d9363",
                "shasum": ""
            },
            "require": {
                "php": ">=5.3.0"
            },
            "type": "library",
            "extra": {
                "branch-alias": {
                    "dev-master": "1.0.x-dev"
                }
            },
            "autoload": {
                "psr-4": {
                    "Psr\\Http\\Message\\": "src/"
                }
            },
            "notification-url": "https://packagist.org/downloads/",
            "license": [
                "MIT"
            ],
            "authors": [
                {
                    "name": "PHP-FIG",
                    "homepage": "http://www.php-fig.org/"
                }
            ],
            "description": "Common interface for HTTP messages",
            "homepage": "https://github.com/php-fig/http-message",
            "keywords": [
                "http",
                "http-message",
                "psr",
                "psr-7",
                "request",
                "response"
            ],
            "time": "2016-08-06T14:39:51+00:00"
        },
        {
            "name": "psr/log",
            "version": "1.1.0",
            "source": {
                "type": "git",
                "url": "https://github.com/php-fig/log.git",
                "reference": "6c001f1daafa3a3ac1d8ff69ee4db8e799a654dd"
            },
            "dist": {
                "type": "zip",
                "url": "https://api.github.com/repos/php-fig/log/zipball/6c001f1daafa3a3ac1d8ff69ee4db8e799a654dd",
                "reference": "6c001f1daafa3a3ac1d8ff69ee4db8e799a654dd",
                "shasum": ""
            },
            "require": {
                "php": ">=5.3.0"
            },
            "type": "library",
            "extra": {
                "branch-alias": {
                    "dev-master": "1.0.x-dev"
                }
            },
            "autoload": {
                "psr-4": {
                    "Psr\\Log\\": "Psr/Log/"
                }
            },
            "notification-url": "https://packagist.org/downloads/",
            "license": [
                "MIT"
            ],
            "authors": [
                {
                    "name": "PHP-FIG",
                    "homepage": "http://www.php-fig.org/"
                }
            ],
            "description": "Common interface for logging libraries",
            "homepage": "https://github.com/php-fig/log",
            "keywords": [
                "log",
                "psr",
                "psr-3"
            ],
            "time": "2018-11-20T15:27:04+00:00"
        },
        {
            "name": "psr/simple-cache",
            "version": "1.0.1",
            "source": {
                "type": "git",
                "url": "https://github.com/php-fig/simple-cache.git",
                "reference": "408d5eafb83c57f6365a3ca330ff23aa4a5fa39b"
            },
            "dist": {
                "type": "zip",
                "url": "https://api.github.com/repos/php-fig/simple-cache/zipball/408d5eafb83c57f6365a3ca330ff23aa4a5fa39b",
                "reference": "408d5eafb83c57f6365a3ca330ff23aa4a5fa39b",
                "shasum": ""
            },
            "require": {
                "php": ">=5.3.0"
            },
            "type": "library",
            "extra": {
                "branch-alias": {
                    "dev-master": "1.0.x-dev"
                }
            },
            "autoload": {
                "psr-4": {
                    "Psr\\SimpleCache\\": "src/"
                }
            },
            "notification-url": "https://packagist.org/downloads/",
            "license": [
                "MIT"
            ],
            "authors": [
                {
                    "name": "PHP-FIG",
                    "homepage": "http://www.php-fig.org/"
                }
            ],
            "description": "Common interfaces for simple caching",
            "keywords": [
                "cache",
                "caching",
                "psr",
                "psr-16",
                "simple-cache"
            ],
            "time": "2017-10-23T01:57:42+00:00"
        },
        {
            "name": "psy/psysh",
            "version": "v0.9.9",
            "source": {
                "type": "git",
                "url": "https://github.com/bobthecow/psysh.git",
                "reference": "9aaf29575bb8293206bb0420c1e1c87ff2ffa94e"
            },
            "dist": {
                "type": "zip",
                "url": "https://api.github.com/repos/bobthecow/psysh/zipball/9aaf29575bb8293206bb0420c1e1c87ff2ffa94e",
                "reference": "9aaf29575bb8293206bb0420c1e1c87ff2ffa94e",
                "shasum": ""
            },
            "require": {
                "dnoegel/php-xdg-base-dir": "0.1",
                "ext-json": "*",
                "ext-tokenizer": "*",
                "jakub-onderka/php-console-highlighter": "0.3.*|0.4.*",
                "nikic/php-parser": "~1.3|~2.0|~3.0|~4.0",
                "php": ">=5.4.0",
                "symfony/console": "~2.3.10|^2.4.2|~3.0|~4.0",
                "symfony/var-dumper": "~2.7|~3.0|~4.0"
            },
            "require-dev": {
                "bamarni/composer-bin-plugin": "^1.2",
                "hoa/console": "~2.15|~3.16",
                "phpunit/phpunit": "~4.8.35|~5.0|~6.0|~7.0"
            },
            "suggest": {
                "ext-pcntl": "Enabling the PCNTL extension makes PsySH a lot happier :)",
                "ext-pdo-sqlite": "The doc command requires SQLite to work.",
                "ext-posix": "If you have PCNTL, you'll want the POSIX extension as well.",
                "ext-readline": "Enables support for arrow-key history navigation, and showing and manipulating command history.",
                "hoa/console": "A pure PHP readline implementation. You'll want this if your PHP install doesn't already support readline or libedit."
            },
            "bin": [
                "bin/psysh"
            ],
            "type": "library",
            "extra": {
                "branch-alias": {
                    "dev-develop": "0.9.x-dev"
                }
            },
            "autoload": {
                "files": [
                    "src/functions.php"
                ],
                "psr-4": {
                    "Psy\\": "src/"
                }
            },
            "notification-url": "https://packagist.org/downloads/",
            "license": [
                "MIT"
            ],
            "authors": [
                {
                    "name": "Justin Hileman",
                    "email": "justin@justinhileman.info",
                    "homepage": "http://justinhileman.com"
                }
            ],
            "description": "An interactive shell for modern PHP.",
            "homepage": "http://psysh.org",
            "keywords": [
                "REPL",
                "console",
                "interactive",
                "shell"
            ],
            "time": "2018-10-13T15:16:03+00:00"
        },
        {
            "name": "ralouphie/getallheaders",
            "version": "2.0.5",
            "source": {
                "type": "git",
                "url": "https://github.com/ralouphie/getallheaders.git",
                "reference": "5601c8a83fbba7ef674a7369456d12f1e0d0eafa"
            },
            "dist": {
                "type": "zip",
                "url": "https://api.github.com/repos/ralouphie/getallheaders/zipball/5601c8a83fbba7ef674a7369456d12f1e0d0eafa",
                "reference": "5601c8a83fbba7ef674a7369456d12f1e0d0eafa",
                "shasum": ""
            },
            "require": {
                "php": ">=5.3"
            },
            "require-dev": {
                "phpunit/phpunit": "~3.7.0",
                "satooshi/php-coveralls": ">=1.0"
            },
            "type": "library",
            "autoload": {
                "files": [
                    "src/getallheaders.php"
                ]
            },
            "notification-url": "https://packagist.org/downloads/",
            "license": [
                "MIT"
            ],
            "authors": [
                {
                    "name": "Ralph Khattar",
                    "email": "ralph.khattar@gmail.com"
                }
            ],
            "description": "A polyfill for getallheaders.",
            "time": "2016-02-11T07:05:27+00:00"
        },
        {
            "name": "ramsey/uuid",
            "version": "3.8.0",
            "source": {
                "type": "git",
                "url": "https://github.com/ramsey/uuid.git",
                "reference": "d09ea80159c1929d75b3f9c60504d613aeb4a1e3"
            },
            "dist": {
                "type": "zip",
                "url": "https://api.github.com/repos/ramsey/uuid/zipball/d09ea80159c1929d75b3f9c60504d613aeb4a1e3",
                "reference": "d09ea80159c1929d75b3f9c60504d613aeb4a1e3",
                "shasum": ""
            },
            "require": {
                "paragonie/random_compat": "^1.0|^2.0|9.99.99",
                "php": "^5.4 || ^7.0",
                "symfony/polyfill-ctype": "^1.8"
            },
            "replace": {
                "rhumsaa/uuid": "self.version"
            },
            "require-dev": {
                "codeception/aspect-mock": "^1.0 | ~2.0.0",
                "doctrine/annotations": "~1.2.0",
                "goaop/framework": "1.0.0-alpha.2 | ^1.0 | ~2.1.0",
                "ircmaxell/random-lib": "^1.1",
                "jakub-onderka/php-parallel-lint": "^0.9.0",
                "mockery/mockery": "^0.9.9",
                "moontoast/math": "^1.1",
                "php-mock/php-mock-phpunit": "^0.3|^1.1",
                "phpunit/phpunit": "^4.7|^5.0|^6.5",
                "squizlabs/php_codesniffer": "^2.3"
            },
            "suggest": {
                "ext-ctype": "Provides support for PHP Ctype functions",
                "ext-libsodium": "Provides the PECL libsodium extension for use with the SodiumRandomGenerator",
                "ext-uuid": "Provides the PECL UUID extension for use with the PeclUuidTimeGenerator and PeclUuidRandomGenerator",
                "ircmaxell/random-lib": "Provides RandomLib for use with the RandomLibAdapter",
                "moontoast/math": "Provides support for converting UUID to 128-bit integer (in string form).",
                "ramsey/uuid-console": "A console application for generating UUIDs with ramsey/uuid",
                "ramsey/uuid-doctrine": "Allows the use of Ramsey\\Uuid\\Uuid as Doctrine field type."
            },
            "type": "library",
            "extra": {
                "branch-alias": {
                    "dev-master": "3.x-dev"
                }
            },
            "autoload": {
                "psr-4": {
                    "Ramsey\\Uuid\\": "src/"
                }
            },
            "notification-url": "https://packagist.org/downloads/",
            "license": [
                "MIT"
            ],
            "authors": [
                {
                    "name": "Marijn Huizendveld",
                    "email": "marijn.huizendveld@gmail.com"
                },
                {
                    "name": "Thibaud Fabre",
                    "email": "thibaud@aztech.io"
                },
                {
                    "name": "Ben Ramsey",
                    "email": "ben@benramsey.com",
                    "homepage": "https://benramsey.com"
                }
            ],
            "description": "Formerly rhumsaa/uuid. A PHP 5.4+ library for generating RFC 4122 version 1, 3, 4, and 5 universally unique identifiers (UUID).",
            "homepage": "https://github.com/ramsey/uuid",
            "keywords": [
                "guid",
                "identifier",
                "uuid"
            ],
            "time": "2018-07-19T23:38:55+00:00"
        },
        {
            "name": "sebastian/finder-facade",
            "version": "1.2.2",
            "source": {
                "type": "git",
                "url": "https://github.com/sebastianbergmann/finder-facade.git",
                "reference": "4a3174709c2dc565fe5fb26fcf827f6a1fc7b09f"
            },
            "dist": {
                "type": "zip",
                "url": "https://api.github.com/repos/sebastianbergmann/finder-facade/zipball/4a3174709c2dc565fe5fb26fcf827f6a1fc7b09f",
                "reference": "4a3174709c2dc565fe5fb26fcf827f6a1fc7b09f",
                "shasum": ""
            },
            "require": {
                "symfony/finder": "~2.3|~3.0|~4.0",
                "theseer/fdomdocument": "~1.3"
            },
            "type": "library",
            "autoload": {
                "classmap": [
                    "src/"
                ]
            },
            "notification-url": "https://packagist.org/downloads/",
            "license": [
                "BSD-3-Clause"
            ],
            "authors": [
                {
                    "name": "Sebastian Bergmann",
                    "email": "sebastian@phpunit.de",
                    "role": "lead"
                }
            ],
            "description": "FinderFacade is a convenience wrapper for Symfony's Finder component.",
            "homepage": "https://github.com/sebastianbergmann/finder-facade",
            "time": "2017-11-18T17:31:49+00:00"
        },
        {
            "name": "sebastian/version",
            "version": "2.0.1",
            "source": {
                "type": "git",
                "url": "https://github.com/sebastianbergmann/version.git",
                "reference": "99732be0ddb3361e16ad77b68ba41efc8e979019"
            },
            "dist": {
                "type": "zip",
                "url": "https://api.github.com/repos/sebastianbergmann/version/zipball/99732be0ddb3361e16ad77b68ba41efc8e979019",
                "reference": "99732be0ddb3361e16ad77b68ba41efc8e979019",
                "shasum": ""
            },
            "require": {
                "php": ">=5.6"
            },
            "type": "library",
            "extra": {
                "branch-alias": {
                    "dev-master": "2.0.x-dev"
                }
            },
            "autoload": {
                "classmap": [
                    "src/"
                ]
            },
            "notification-url": "https://packagist.org/downloads/",
            "license": [
                "BSD-3-Clause"
            ],
            "authors": [
                {
                    "name": "Sebastian Bergmann",
                    "email": "sebastian@phpunit.de",
                    "role": "lead"
                }
            ],
            "description": "Library that helps with managing the version number of Git-hosted PHP projects",
            "homepage": "https://github.com/sebastianbergmann/version",
            "time": "2016-10-03T07:35:21+00:00"
        },
        {
            "name": "spatie/browsershot",
            "version": "3.29.0",
            "source": {
                "type": "git",
                "url": "https://github.com/spatie/browsershot.git",
                "reference": "94e104cff2b970cd87aeaf86c59d7a45113bf89e"
            },
            "dist": {
                "type": "zip",
                "url": "https://api.github.com/repos/spatie/browsershot/zipball/94e104cff2b970cd87aeaf86c59d7a45113bf89e",
                "reference": "94e104cff2b970cd87aeaf86c59d7a45113bf89e",
                "shasum": ""
            },
            "require": {
                "php": "^7.1",
                "spatie/image": "^1.5.3",
                "spatie/temporary-directory": "^1.1",
                "symfony/process": "^4.2"
            },
            "require-dev": {
                "phpunit/phpunit": "^6.1|^7.5",
                "spatie/phpunit-snapshot-assertions": "^1.0"
            },
            "type": "library",
            "autoload": {
                "psr-4": {
                    "Spatie\\Browsershot\\": "src"
                }
            },
            "notification-url": "https://packagist.org/downloads/",
            "license": [
                "MIT"
            ],
            "authors": [
                {
                    "name": "Freek Van der Herten",
                    "email": "freek@spatie.be",
                    "homepage": "https://github.com/freekmurze",
                    "role": "Developer"
                }
            ],
            "description": "Convert a webpage to an image or pdf using headless Chrome",
            "homepage": "https://github.com/spatie/browsershot",
            "keywords": [
                "chrome",
                "convert",
                "headless",
                "image",
                "pdf",
                "puppeteer",
                "screenshot",
                "webpage"
            ],
            "time": "2019-04-24T18:28:14+00:00"
        },
        {
            "name": "spatie/image",
            "version": "1.7.1",
            "source": {
                "type": "git",
                "url": "https://github.com/spatie/image.git",
                "reference": "04fc75fc203d5aa944f3c667d5b55f2203c9d64f"
            },
            "dist": {
                "type": "zip",
                "url": "https://api.github.com/repos/spatie/image/zipball/04fc75fc203d5aa944f3c667d5b55f2203c9d64f",
                "reference": "04fc75fc203d5aa944f3c667d5b55f2203c9d64f",
                "shasum": ""
            },
            "require": {
                "ext-exif": "*",
                "league/glide": "^1.4",
                "php": "^7.0",
                "spatie/image-optimizer": "^1.0",
                "spatie/temporary-directory": "^1.0.0",
                "symfony/process": "^3.0|^4.0"
            },
            "require-dev": {
                "larapack/dd": "^1.1",
                "phpunit/phpunit": "^6.0|^7.0",
                "symfony/var-dumper": "^3.2"
            },
            "type": "library",
            "autoload": {
                "psr-4": {
                    "Spatie\\Image\\": "src"
                }
            },
            "notification-url": "https://packagist.org/downloads/",
            "license": [
                "MIT"
            ],
            "authors": [
                {
                    "name": "Freek Van der Herten",
                    "email": "freek@spatie.be",
                    "homepage": "https://spatie.be",
                    "role": "Developer"
                }
            ],
            "description": "Manipulate images with an expressive API",
            "homepage": "https://github.com/spatie/image",
            "keywords": [
                "image",
                "spatie"
            ],
            "time": "2019-04-17T06:45:22+00:00"
        },
        {
            "name": "spatie/image-optimizer",
            "version": "1.1.5",
            "source": {
                "type": "git",
                "url": "https://github.com/spatie/image-optimizer.git",
                "reference": "e62f8b459bee0a880c8976c316e82638a74510b5"
            },
            "dist": {
                "type": "zip",
                "url": "https://api.github.com/repos/spatie/image-optimizer/zipball/e62f8b459bee0a880c8976c316e82638a74510b5",
                "reference": "e62f8b459bee0a880c8976c316e82638a74510b5",
                "shasum": ""
            },
            "require": {
                "ext-fileinfo": "*",
                "php": "^7.2",
                "psr/log": "^1.0",
                "symfony/process": "^4.2"
            },
            "require-dev": {
                "phpunit/phpunit": "^8.0",
                "symfony/var-dumper": "^4.2"
            },
            "type": "library",
            "autoload": {
                "psr-4": {
                    "Spatie\\ImageOptimizer\\": "src"
                }
            },
            "notification-url": "https://packagist.org/downloads/",
            "license": [
                "MIT"
            ],
            "authors": [
                {
                    "name": "Freek Van der Herten",
                    "email": "freek@spatie.be",
                    "homepage": "https://spatie.be",
                    "role": "Developer"
                }
            ],
            "description": "Easily optimize images using PHP",
            "homepage": "https://github.com/spatie/image-optimizer",
            "keywords": [
                "image-optimizer",
                "spatie"
            ],
            "time": "2019-02-15T12:11:38+00:00"
        },
        {
            "name": "spatie/temporary-directory",
            "version": "1.1.4",
            "source": {
                "type": "git",
                "url": "https://github.com/spatie/temporary-directory.git",
                "reference": "5e1799fa2297363ebfb4df296fea90afbd4ef9b7"
            },
            "dist": {
                "type": "zip",
                "url": "https://api.github.com/repos/spatie/temporary-directory/zipball/5e1799fa2297363ebfb4df296fea90afbd4ef9b7",
                "reference": "5e1799fa2297363ebfb4df296fea90afbd4ef9b7",
                "shasum": ""
            },
            "require": {
                "php": "^7.0"
            },
            "require-dev": {
                "phpunit/phpunit": "^6.3"
            },
            "type": "library",
            "autoload": {
                "psr-4": {
                    "Spatie\\TemporaryDirectory\\": "src"
                }
            },
            "notification-url": "https://packagist.org/downloads/",
            "license": [
                "MIT"
            ],
            "authors": [
                {
                    "name": "Alex Vanderbist",
                    "email": "alex@spatie.be",
                    "homepage": "https://spatie.be",
                    "role": "Developer"
                }
            ],
            "description": "Easily create, use and destroy temporary directories",
            "homepage": "https://github.com/spatie/temporary-directory",
            "keywords": [
                "spatie",
                "temporary-directory"
            ],
            "time": "2018-04-12T09:34:43+00:00"
        },
        {
            "name": "swiftmailer/swiftmailer",
            "version": "v6.2.1",
            "source": {
                "type": "git",
                "url": "https://github.com/swiftmailer/swiftmailer.git",
                "reference": "5397cd05b0a0f7937c47b0adcb4c60e5ab936b6a"
            },
            "dist": {
                "type": "zip",
                "url": "https://api.github.com/repos/swiftmailer/swiftmailer/zipball/5397cd05b0a0f7937c47b0adcb4c60e5ab936b6a",
                "reference": "5397cd05b0a0f7937c47b0adcb4c60e5ab936b6a",
                "shasum": ""
            },
            "require": {
                "egulias/email-validator": "~2.0",
                "php": ">=7.0.0",
                "symfony/polyfill-iconv": "^1.0",
                "symfony/polyfill-intl-idn": "^1.10",
                "symfony/polyfill-mbstring": "^1.0"
            },
            "require-dev": {
                "mockery/mockery": "~0.9.1",
                "symfony/phpunit-bridge": "^3.4.19|^4.1.8"
            },
            "suggest": {
                "ext-intl": "Needed to support internationalized email addresses",
                "true/punycode": "Needed to support internationalized email addresses, if ext-intl is not installed"
            },
            "type": "library",
            "extra": {
                "branch-alias": {
                    "dev-master": "6.2-dev"
                }
            },
            "autoload": {
                "files": [
                    "lib/swift_required.php"
                ]
            },
            "notification-url": "https://packagist.org/downloads/",
            "license": [
                "MIT"
            ],
            "authors": [
                {
                    "name": "Chris Corbyn"
                },
                {
                    "name": "Fabien Potencier",
                    "email": "fabien@symfony.com"
                }
            ],
            "description": "Swiftmailer, free feature-rich PHP mailer",
            "homepage": "https://swiftmailer.symfony.com",
            "keywords": [
                "email",
                "mail",
                "mailer"
            ],
            "time": "2019-04-21T09:21:45+00:00"
        },
        {
            "name": "symfony/console",
            "version": "v4.2.7",
            "source": {
                "type": "git",
                "url": "https://github.com/symfony/console.git",
                "reference": "e2840bb38bddad7a0feaf85931e38fdcffdb2f81"
            },
            "dist": {
                "type": "zip",
                "url": "https://api.github.com/repos/symfony/console/zipball/e2840bb38bddad7a0feaf85931e38fdcffdb2f81",
                "reference": "e2840bb38bddad7a0feaf85931e38fdcffdb2f81",
                "shasum": ""
            },
            "require": {
                "php": "^7.1.3",
                "symfony/contracts": "^1.0",
                "symfony/polyfill-mbstring": "~1.0"
            },
            "conflict": {
                "symfony/dependency-injection": "<3.4",
                "symfony/process": "<3.3"
            },
            "provide": {
                "psr/log-implementation": "1.0"
            },
            "require-dev": {
                "psr/log": "~1.0",
                "symfony/config": "~3.4|~4.0",
                "symfony/dependency-injection": "~3.4|~4.0",
                "symfony/event-dispatcher": "~3.4|~4.0",
                "symfony/lock": "~3.4|~4.0",
                "symfony/process": "~3.4|~4.0"
            },
            "suggest": {
                "psr/log": "For using the console logger",
                "symfony/event-dispatcher": "",
                "symfony/lock": "",
                "symfony/process": ""
            },
            "type": "library",
            "extra": {
                "branch-alias": {
                    "dev-master": "4.2-dev"
                }
            },
            "autoload": {
                "psr-4": {
                    "Symfony\\Component\\Console\\": ""
                },
                "exclude-from-classmap": [
                    "/Tests/"
                ]
            },
            "notification-url": "https://packagist.org/downloads/",
            "license": [
                "MIT"
            ],
            "authors": [
                {
                    "name": "Fabien Potencier",
                    "email": "fabien@symfony.com"
                },
                {
                    "name": "Symfony Community",
                    "homepage": "https://symfony.com/contributors"
                }
            ],
            "description": "Symfony Console Component",
            "homepage": "https://symfony.com",
            "time": "2019-04-08T14:23:48+00:00"
        },
        {
            "name": "symfony/contracts",
            "version": "v1.0.2",
            "source": {
                "type": "git",
                "url": "https://github.com/symfony/contracts.git",
                "reference": "1aa7ab2429c3d594dd70689604b5cf7421254cdf"
            },
            "dist": {
                "type": "zip",
                "url": "https://api.github.com/repos/symfony/contracts/zipball/1aa7ab2429c3d594dd70689604b5cf7421254cdf",
                "reference": "1aa7ab2429c3d594dd70689604b5cf7421254cdf",
                "shasum": ""
            },
            "require": {
                "php": "^7.1.3"
            },
            "require-dev": {
                "psr/cache": "^1.0",
                "psr/container": "^1.0"
            },
            "suggest": {
                "psr/cache": "When using the Cache contracts",
                "psr/container": "When using the Service contracts",
                "symfony/cache-contracts-implementation": "",
                "symfony/service-contracts-implementation": "",
                "symfony/translation-contracts-implementation": ""
            },
            "type": "library",
            "extra": {
                "branch-alias": {
                    "dev-master": "1.0-dev"
                }
            },
            "autoload": {
                "psr-4": {
                    "Symfony\\Contracts\\": ""
                },
                "exclude-from-classmap": [
                    "**/Tests/"
                ]
            },
            "notification-url": "https://packagist.org/downloads/",
            "license": [
                "MIT"
            ],
            "authors": [
                {
                    "name": "Nicolas Grekas",
                    "email": "p@tchwork.com"
                },
                {
                    "name": "Symfony Community",
                    "homepage": "https://symfony.com/contributors"
                }
            ],
            "description": "A set of abstractions extracted out of the Symfony components",
            "homepage": "https://symfony.com",
            "keywords": [
                "abstractions",
                "contracts",
                "decoupling",
                "interfaces",
                "interoperability",
                "standards"
            ],
            "time": "2018-12-05T08:06:11+00:00"
        },
        {
            "name": "symfony/css-selector",
            "version": "v4.2.4",
            "source": {
                "type": "git",
                "url": "https://github.com/symfony/css-selector.git",
                "reference": "48eddf66950fa57996e1be4a55916d65c10c604a"
            },
            "dist": {
                "type": "zip",
                "url": "https://api.github.com/repos/symfony/css-selector/zipball/48eddf66950fa57996e1be4a55916d65c10c604a",
                "reference": "48eddf66950fa57996e1be4a55916d65c10c604a",
                "shasum": ""
            },
            "require": {
                "php": "^7.1.3"
            },
            "type": "library",
            "extra": {
                "branch-alias": {
                    "dev-master": "4.2-dev"
                }
            },
            "autoload": {
                "psr-4": {
                    "Symfony\\Component\\CssSelector\\": ""
                },
                "exclude-from-classmap": [
                    "/Tests/"
                ]
            },
            "notification-url": "https://packagist.org/downloads/",
            "license": [
                "MIT"
            ],
            "authors": [
                {
                    "name": "Jean-François Simon",
                    "email": "jeanfrancois.simon@sensiolabs.com"
                },
                {
                    "name": "Fabien Potencier",
                    "email": "fabien@symfony.com"
                },
                {
                    "name": "Symfony Community",
                    "homepage": "https://symfony.com/contributors"
                }
            ],
            "description": "Symfony CssSelector Component",
            "homepage": "https://symfony.com",
            "time": "2019-01-16T20:31:39+00:00"
        },
        {
            "name": "symfony/debug",
            "version": "v4.2.7",
            "source": {
                "type": "git",
                "url": "https://github.com/symfony/debug.git",
                "reference": "2d279b6bb1d582dd5740d4d3251ae8c18812ed37"
            },
            "dist": {
                "type": "zip",
                "url": "https://api.github.com/repos/symfony/debug/zipball/2d279b6bb1d582dd5740d4d3251ae8c18812ed37",
                "reference": "2d279b6bb1d582dd5740d4d3251ae8c18812ed37",
                "shasum": ""
            },
            "require": {
                "php": "^7.1.3",
                "psr/log": "~1.0"
            },
            "conflict": {
                "symfony/http-kernel": "<3.4"
            },
            "require-dev": {
                "symfony/http-kernel": "~3.4|~4.0"
            },
            "type": "library",
            "extra": {
                "branch-alias": {
                    "dev-master": "4.2-dev"
                }
            },
            "autoload": {
                "psr-4": {
                    "Symfony\\Component\\Debug\\": ""
                },
                "exclude-from-classmap": [
                    "/Tests/"
                ]
            },
            "notification-url": "https://packagist.org/downloads/",
            "license": [
                "MIT"
            ],
            "authors": [
                {
                    "name": "Fabien Potencier",
                    "email": "fabien@symfony.com"
                },
                {
                    "name": "Symfony Community",
                    "homepage": "https://symfony.com/contributors"
                }
            ],
            "description": "Symfony Debug Component",
            "homepage": "https://symfony.com",
            "time": "2019-04-11T11:27:41+00:00"
        },
        {
            "name": "symfony/event-dispatcher",
            "version": "v4.2.7",
            "source": {
                "type": "git",
                "url": "https://github.com/symfony/event-dispatcher.git",
                "reference": "fbce53cd74ac509cbe74b6f227622650ab759b02"
            },
            "dist": {
                "type": "zip",
                "url": "https://api.github.com/repos/symfony/event-dispatcher/zipball/fbce53cd74ac509cbe74b6f227622650ab759b02",
                "reference": "fbce53cd74ac509cbe74b6f227622650ab759b02",
                "shasum": ""
            },
            "require": {
                "php": "^7.1.3",
                "symfony/contracts": "^1.0"
            },
            "conflict": {
                "symfony/dependency-injection": "<3.4"
            },
            "require-dev": {
                "psr/log": "~1.0",
                "symfony/config": "~3.4|~4.0",
                "symfony/dependency-injection": "~3.4|~4.0",
                "symfony/expression-language": "~3.4|~4.0",
                "symfony/stopwatch": "~3.4|~4.0"
            },
            "suggest": {
                "symfony/dependency-injection": "",
                "symfony/http-kernel": ""
            },
            "type": "library",
            "extra": {
                "branch-alias": {
                    "dev-master": "4.2-dev"
                }
            },
            "autoload": {
                "psr-4": {
                    "Symfony\\Component\\EventDispatcher\\": ""
                },
                "exclude-from-classmap": [
                    "/Tests/"
                ]
            },
            "notification-url": "https://packagist.org/downloads/",
            "license": [
                "MIT"
            ],
            "authors": [
                {
                    "name": "Fabien Potencier",
                    "email": "fabien@symfony.com"
                },
                {
                    "name": "Symfony Community",
                    "homepage": "https://symfony.com/contributors"
                }
            ],
            "description": "Symfony EventDispatcher Component",
            "homepage": "https://symfony.com",
            "time": "2019-04-06T13:51:08+00:00"
        },
        {
            "name": "symfony/finder",
            "version": "v4.2.7",
            "source": {
                "type": "git",
                "url": "https://github.com/symfony/finder.git",
                "reference": "e45135658bd6c14b61850bf131c4f09a55133f69"
            },
            "dist": {
                "type": "zip",
                "url": "https://api.github.com/repos/symfony/finder/zipball/e45135658bd6c14b61850bf131c4f09a55133f69",
                "reference": "e45135658bd6c14b61850bf131c4f09a55133f69",
                "shasum": ""
            },
            "require": {
                "php": "^7.1.3"
            },
            "type": "library",
            "extra": {
                "branch-alias": {
                    "dev-master": "4.2-dev"
                }
            },
            "autoload": {
                "psr-4": {
                    "Symfony\\Component\\Finder\\": ""
                },
                "exclude-from-classmap": [
                    "/Tests/"
                ]
            },
            "notification-url": "https://packagist.org/downloads/",
            "license": [
                "MIT"
            ],
            "authors": [
                {
                    "name": "Fabien Potencier",
                    "email": "fabien@symfony.com"
                },
                {
                    "name": "Symfony Community",
                    "homepage": "https://symfony.com/contributors"
                }
            ],
            "description": "Symfony Finder Component",
            "homepage": "https://symfony.com",
            "time": "2019-04-06T13:51:08+00:00"
        },
        {
            "name": "symfony/http-foundation",
            "version": "v4.2.7",
            "source": {
                "type": "git",
                "url": "https://github.com/symfony/http-foundation.git",
                "reference": "6ebbe61f48069033225c9d3fa7eb5ed116d766d6"
            },
            "dist": {
                "type": "zip",
                "url": "https://api.github.com/repos/symfony/http-foundation/zipball/6ebbe61f48069033225c9d3fa7eb5ed116d766d6",
                "reference": "6ebbe61f48069033225c9d3fa7eb5ed116d766d6",
                "shasum": ""
            },
            "require": {
                "php": "^7.1.3",
                "symfony/polyfill-mbstring": "~1.1"
            },
            "require-dev": {
                "predis/predis": "~1.0",
                "symfony/expression-language": "~3.4|~4.0"
            },
            "type": "library",
            "extra": {
                "branch-alias": {
                    "dev-master": "4.2-dev"
                }
            },
            "autoload": {
                "psr-4": {
                    "Symfony\\Component\\HttpFoundation\\": ""
                },
                "exclude-from-classmap": [
                    "/Tests/"
                ]
            },
            "notification-url": "https://packagist.org/downloads/",
            "license": [
                "MIT"
            ],
            "authors": [
                {
                    "name": "Fabien Potencier",
                    "email": "fabien@symfony.com"
                },
                {
                    "name": "Symfony Community",
                    "homepage": "https://symfony.com/contributors"
                }
            ],
            "description": "Symfony HttpFoundation Component",
            "homepage": "https://symfony.com",
            "time": "2019-04-17T14:56:00+00:00"
        },
        {
            "name": "symfony/http-kernel",
            "version": "v4.2.7",
            "source": {
                "type": "git",
                "url": "https://github.com/symfony/http-kernel.git",
                "reference": "3db83303dbc1da9777e5ff63423b8b7fde423a1b"
            },
            "dist": {
                "type": "zip",
                "url": "https://api.github.com/repos/symfony/http-kernel/zipball/3db83303dbc1da9777e5ff63423b8b7fde423a1b",
                "reference": "3db83303dbc1da9777e5ff63423b8b7fde423a1b",
                "shasum": ""
            },
            "require": {
                "php": "^7.1.3",
                "psr/log": "~1.0",
                "symfony/contracts": "^1.0.2",
                "symfony/debug": "~3.4|~4.0",
                "symfony/event-dispatcher": "~4.1",
                "symfony/http-foundation": "^4.1.1",
                "symfony/polyfill-ctype": "~1.8"
            },
            "conflict": {
                "symfony/config": "<3.4",
                "symfony/dependency-injection": "<4.2",
                "symfony/translation": "<4.2",
                "symfony/var-dumper": "<4.1.1",
                "twig/twig": "<1.34|<2.4,>=2"
            },
            "provide": {
                "psr/log-implementation": "1.0"
            },
            "require-dev": {
                "psr/cache": "~1.0",
                "symfony/browser-kit": "~3.4|~4.0",
                "symfony/config": "~3.4|~4.0",
                "symfony/console": "~3.4|~4.0",
                "symfony/css-selector": "~3.4|~4.0",
                "symfony/dependency-injection": "^4.2",
                "symfony/dom-crawler": "~3.4|~4.0",
                "symfony/expression-language": "~3.4|~4.0",
                "symfony/finder": "~3.4|~4.0",
                "symfony/process": "~3.4|~4.0",
                "symfony/routing": "~3.4|~4.0",
                "symfony/stopwatch": "~3.4|~4.0",
                "symfony/templating": "~3.4|~4.0",
                "symfony/translation": "~4.2",
                "symfony/var-dumper": "^4.1.1"
            },
            "suggest": {
                "symfony/browser-kit": "",
                "symfony/config": "",
                "symfony/console": "",
                "symfony/dependency-injection": "",
                "symfony/var-dumper": ""
            },
            "type": "library",
            "extra": {
                "branch-alias": {
                    "dev-master": "4.2-dev"
                }
            },
            "autoload": {
                "psr-4": {
                    "Symfony\\Component\\HttpKernel\\": ""
                },
                "exclude-from-classmap": [
                    "/Tests/"
                ]
            },
            "notification-url": "https://packagist.org/downloads/",
            "license": [
                "MIT"
            ],
            "authors": [
                {
                    "name": "Fabien Potencier",
                    "email": "fabien@symfony.com"
                },
                {
                    "name": "Symfony Community",
                    "homepage": "https://symfony.com/contributors"
                }
            ],
            "description": "Symfony HttpKernel Component",
            "homepage": "https://symfony.com",
            "time": "2019-04-17T16:17:13+00:00"
        },
        {
            "name": "symfony/polyfill-ctype",
            "version": "v1.11.0",
            "source": {
                "type": "git",
                "url": "https://github.com/symfony/polyfill-ctype.git",
                "reference": "82ebae02209c21113908c229e9883c419720738a"
            },
            "dist": {
                "type": "zip",
                "url": "https://api.github.com/repos/symfony/polyfill-ctype/zipball/82ebae02209c21113908c229e9883c419720738a",
                "reference": "82ebae02209c21113908c229e9883c419720738a",
                "shasum": ""
            },
            "require": {
                "php": ">=5.3.3"
            },
            "suggest": {
                "ext-ctype": "For best performance"
            },
            "type": "library",
            "extra": {
                "branch-alias": {
                    "dev-master": "1.11-dev"
                }
            },
            "autoload": {
                "psr-4": {
                    "Symfony\\Polyfill\\Ctype\\": ""
                },
                "files": [
                    "bootstrap.php"
                ]
            },
            "notification-url": "https://packagist.org/downloads/",
            "license": [
                "MIT"
            ],
            "authors": [
                {
                    "name": "Symfony Community",
                    "homepage": "https://symfony.com/contributors"
                },
                {
                    "name": "Gert de Pagter",
                    "email": "BackEndTea@gmail.com"
                }
            ],
            "description": "Symfony polyfill for ctype functions",
            "homepage": "https://symfony.com",
            "keywords": [
                "compatibility",
                "ctype",
                "polyfill",
                "portable"
            ],
            "time": "2019-02-06T07:57:58+00:00"
        },
        {
            "name": "symfony/polyfill-iconv",
            "version": "v1.11.0",
            "source": {
                "type": "git",
                "url": "https://github.com/symfony/polyfill-iconv.git",
                "reference": "f037ea22acfaee983e271dd9c3b8bb4150bd8ad7"
            },
            "dist": {
                "type": "zip",
                "url": "https://api.github.com/repos/symfony/polyfill-iconv/zipball/f037ea22acfaee983e271dd9c3b8bb4150bd8ad7",
                "reference": "f037ea22acfaee983e271dd9c3b8bb4150bd8ad7",
                "shasum": ""
            },
            "require": {
                "php": ">=5.3.3"
            },
            "suggest": {
                "ext-iconv": "For best performance"
            },
            "type": "library",
            "extra": {
                "branch-alias": {
                    "dev-master": "1.11-dev"
                }
            },
            "autoload": {
                "psr-4": {
                    "Symfony\\Polyfill\\Iconv\\": ""
                },
                "files": [
                    "bootstrap.php"
                ]
            },
            "notification-url": "https://packagist.org/downloads/",
            "license": [
                "MIT"
            ],
            "authors": [
                {
                    "name": "Nicolas Grekas",
                    "email": "p@tchwork.com"
                },
                {
                    "name": "Symfony Community",
                    "homepage": "https://symfony.com/contributors"
                }
            ],
            "description": "Symfony polyfill for the Iconv extension",
            "homepage": "https://symfony.com",
            "keywords": [
                "compatibility",
                "iconv",
                "polyfill",
                "portable",
                "shim"
            ],
            "time": "2019-02-06T07:57:58+00:00"
        },
        {
            "name": "symfony/polyfill-intl-idn",
            "version": "v1.11.0",
            "source": {
                "type": "git",
                "url": "https://github.com/symfony/polyfill-intl-idn.git",
                "reference": "c766e95bec706cdd89903b1eda8afab7d7a6b7af"
            },
            "dist": {
                "type": "zip",
                "url": "https://api.github.com/repos/symfony/polyfill-intl-idn/zipball/c766e95bec706cdd89903b1eda8afab7d7a6b7af",
                "reference": "c766e95bec706cdd89903b1eda8afab7d7a6b7af",
                "shasum": ""
            },
            "require": {
                "php": ">=5.3.3",
                "symfony/polyfill-mbstring": "^1.3",
                "symfony/polyfill-php72": "^1.9"
            },
            "suggest": {
                "ext-intl": "For best performance"
            },
            "type": "library",
            "extra": {
                "branch-alias": {
                    "dev-master": "1.9-dev"
                }
            },
            "autoload": {
                "psr-4": {
                    "Symfony\\Polyfill\\Intl\\Idn\\": ""
                },
                "files": [
                    "bootstrap.php"
                ]
            },
            "notification-url": "https://packagist.org/downloads/",
            "license": [
                "MIT"
            ],
            "authors": [
                {
                    "name": "Symfony Community",
                    "homepage": "https://symfony.com/contributors"
                },
                {
                    "name": "Laurent Bassin",
                    "email": "laurent@bassin.info"
                }
            ],
            "description": "Symfony polyfill for intl's idn_to_ascii and idn_to_utf8 functions",
            "homepage": "https://symfony.com",
            "keywords": [
                "compatibility",
                "idn",
                "intl",
                "polyfill",
                "portable",
                "shim"
            ],
            "time": "2019-03-04T13:44:35+00:00"
        },
        {
            "name": "symfony/polyfill-mbstring",
            "version": "v1.11.0",
            "source": {
                "type": "git",
                "url": "https://github.com/symfony/polyfill-mbstring.git",
                "reference": "fe5e94c604826c35a32fa832f35bd036b6799609"
            },
            "dist": {
                "type": "zip",
                "url": "https://api.github.com/repos/symfony/polyfill-mbstring/zipball/fe5e94c604826c35a32fa832f35bd036b6799609",
                "reference": "fe5e94c604826c35a32fa832f35bd036b6799609",
                "shasum": ""
            },
            "require": {
                "php": ">=5.3.3"
            },
            "suggest": {
                "ext-mbstring": "For best performance"
            },
            "type": "library",
            "extra": {
                "branch-alias": {
                    "dev-master": "1.11-dev"
                }
            },
            "autoload": {
                "psr-4": {
                    "Symfony\\Polyfill\\Mbstring\\": ""
                },
                "files": [
                    "bootstrap.php"
                ]
            },
            "notification-url": "https://packagist.org/downloads/",
            "license": [
                "MIT"
            ],
            "authors": [
                {
                    "name": "Nicolas Grekas",
                    "email": "p@tchwork.com"
                },
                {
                    "name": "Symfony Community",
                    "homepage": "https://symfony.com/contributors"
                }
            ],
            "description": "Symfony polyfill for the Mbstring extension",
            "homepage": "https://symfony.com",
            "keywords": [
                "compatibility",
                "mbstring",
                "polyfill",
                "portable",
                "shim"
            ],
            "time": "2019-02-06T07:57:58+00:00"
        },
        {
            "name": "symfony/polyfill-php72",
            "version": "v1.11.0",
            "source": {
                "type": "git",
                "url": "https://github.com/symfony/polyfill-php72.git",
                "reference": "ab50dcf166d5f577978419edd37aa2bb8eabce0c"
            },
            "dist": {
                "type": "zip",
                "url": "https://api.github.com/repos/symfony/polyfill-php72/zipball/ab50dcf166d5f577978419edd37aa2bb8eabce0c",
                "reference": "ab50dcf166d5f577978419edd37aa2bb8eabce0c",
                "shasum": ""
            },
            "require": {
                "php": ">=5.3.3"
            },
            "type": "library",
            "extra": {
                "branch-alias": {
                    "dev-master": "1.11-dev"
                }
            },
            "autoload": {
                "psr-4": {
                    "Symfony\\Polyfill\\Php72\\": ""
                },
                "files": [
                    "bootstrap.php"
                ]
            },
            "notification-url": "https://packagist.org/downloads/",
            "license": [
                "MIT"
            ],
            "authors": [
                {
                    "name": "Nicolas Grekas",
                    "email": "p@tchwork.com"
                },
                {
                    "name": "Symfony Community",
                    "homepage": "https://symfony.com/contributors"
                }
            ],
            "description": "Symfony polyfill backporting some PHP 7.2+ features to lower PHP versions",
            "homepage": "https://symfony.com",
            "keywords": [
                "compatibility",
                "polyfill",
                "portable",
                "shim"
            ],
            "time": "2019-02-06T07:57:58+00:00"
        },
        {
            "name": "symfony/process",
            "version": "v4.2.7",
            "source": {
                "type": "git",
                "url": "https://github.com/symfony/process.git",
                "reference": "8cf39fb4ccff793340c258ee7760fd40bfe745fe"
            },
            "dist": {
                "type": "zip",
                "url": "https://api.github.com/repos/symfony/process/zipball/8cf39fb4ccff793340c258ee7760fd40bfe745fe",
                "reference": "8cf39fb4ccff793340c258ee7760fd40bfe745fe",
                "shasum": ""
            },
            "require": {
                "php": "^7.1.3"
            },
            "type": "library",
            "extra": {
                "branch-alias": {
                    "dev-master": "4.2-dev"
                }
            },
            "autoload": {
                "psr-4": {
                    "Symfony\\Component\\Process\\": ""
                },
                "exclude-from-classmap": [
                    "/Tests/"
                ]
            },
            "notification-url": "https://packagist.org/downloads/",
            "license": [
                "MIT"
            ],
            "authors": [
                {
                    "name": "Fabien Potencier",
                    "email": "fabien@symfony.com"
                },
                {
                    "name": "Symfony Community",
                    "homepage": "https://symfony.com/contributors"
                }
            ],
            "description": "Symfony Process Component",
            "homepage": "https://symfony.com",
            "time": "2019-04-10T16:20:36+00:00"
        },
        {
            "name": "symfony/routing",
            "version": "v4.2.7",
            "source": {
                "type": "git",
                "url": "https://github.com/symfony/routing.git",
                "reference": "0e5719d216017b1a0342fa48e86467cedca1c954"
            },
            "dist": {
                "type": "zip",
                "url": "https://api.github.com/repos/symfony/routing/zipball/0e5719d216017b1a0342fa48e86467cedca1c954",
                "reference": "0e5719d216017b1a0342fa48e86467cedca1c954",
                "shasum": ""
            },
            "require": {
                "php": "^7.1.3"
            },
            "conflict": {
                "symfony/config": "<4.2",
                "symfony/dependency-injection": "<3.4",
                "symfony/yaml": "<3.4"
            },
            "require-dev": {
                "doctrine/annotations": "~1.0",
                "psr/log": "~1.0",
                "symfony/config": "~4.2",
                "symfony/dependency-injection": "~3.4|~4.0",
                "symfony/expression-language": "~3.4|~4.0",
                "symfony/http-foundation": "~3.4|~4.0",
                "symfony/yaml": "~3.4|~4.0"
            },
            "suggest": {
                "doctrine/annotations": "For using the annotation loader",
                "symfony/config": "For using the all-in-one router or any loader",
                "symfony/expression-language": "For using expression matching",
                "symfony/http-foundation": "For using a Symfony Request object",
                "symfony/yaml": "For using the YAML loader"
            },
            "type": "library",
            "extra": {
                "branch-alias": {
                    "dev-master": "4.2-dev"
                }
            },
            "autoload": {
                "psr-4": {
                    "Symfony\\Component\\Routing\\": ""
                },
                "exclude-from-classmap": [
                    "/Tests/"
                ]
            },
            "notification-url": "https://packagist.org/downloads/",
            "license": [
                "MIT"
            ],
            "authors": [
                {
                    "name": "Fabien Potencier",
                    "email": "fabien@symfony.com"
                },
                {
                    "name": "Symfony Community",
                    "homepage": "https://symfony.com/contributors"
                }
            ],
            "description": "Symfony Routing Component",
            "homepage": "https://symfony.com",
            "keywords": [
                "router",
                "routing",
                "uri",
                "url"
            ],
            "time": "2019-04-14T18:04:59+00:00"
        },
        {
            "name": "symfony/translation",
            "version": "v4.2.7",
            "source": {
                "type": "git",
                "url": "https://github.com/symfony/translation.git",
                "reference": "46c0dede1f925383d13dc783857be2c41efd0b24"
            },
            "dist": {
                "type": "zip",
                "url": "https://api.github.com/repos/symfony/translation/zipball/46c0dede1f925383d13dc783857be2c41efd0b24",
                "reference": "46c0dede1f925383d13dc783857be2c41efd0b24",
                "shasum": ""
            },
            "require": {
                "php": "^7.1.3",
                "symfony/contracts": "^1.0.2",
                "symfony/polyfill-mbstring": "~1.0"
            },
            "conflict": {
                "symfony/config": "<3.4",
                "symfony/dependency-injection": "<3.4",
                "symfony/yaml": "<3.4"
            },
            "provide": {
                "symfony/translation-contracts-implementation": "1.0"
            },
            "require-dev": {
                "psr/log": "~1.0",
                "symfony/config": "~3.4|~4.0",
                "symfony/console": "~3.4|~4.0",
                "symfony/dependency-injection": "~3.4|~4.0",
                "symfony/finder": "~2.8|~3.0|~4.0",
                "symfony/http-kernel": "~3.4|~4.0",
                "symfony/intl": "~3.4|~4.0",
                "symfony/var-dumper": "~3.4|~4.0",
                "symfony/yaml": "~3.4|~4.0"
            },
            "suggest": {
                "psr/log-implementation": "To use logging capability in translator",
                "symfony/config": "",
                "symfony/yaml": ""
            },
            "type": "library",
            "extra": {
                "branch-alias": {
                    "dev-master": "4.2-dev"
                }
            },
            "autoload": {
                "psr-4": {
                    "Symfony\\Component\\Translation\\": ""
                },
                "exclude-from-classmap": [
                    "/Tests/"
                ]
            },
            "notification-url": "https://packagist.org/downloads/",
            "license": [
                "MIT"
            ],
            "authors": [
                {
                    "name": "Fabien Potencier",
                    "email": "fabien@symfony.com"
                },
                {
                    "name": "Symfony Community",
                    "homepage": "https://symfony.com/contributors"
                }
            ],
            "description": "Symfony Translation Component",
            "homepage": "https://symfony.com",
            "time": "2019-04-10T16:20:36+00:00"
        },
        {
            "name": "symfony/var-dumper",
            "version": "v4.2.7",
            "source": {
                "type": "git",
                "url": "https://github.com/symfony/var-dumper.git",
                "reference": "e760a38e12b15032325e64be63f7ffc1817af617"
            },
            "dist": {
                "type": "zip",
                "url": "https://api.github.com/repos/symfony/var-dumper/zipball/e760a38e12b15032325e64be63f7ffc1817af617",
                "reference": "e760a38e12b15032325e64be63f7ffc1817af617",
                "shasum": ""
            },
            "require": {
                "php": "^7.1.3",
                "symfony/polyfill-mbstring": "~1.0",
                "symfony/polyfill-php72": "~1.5"
            },
            "conflict": {
                "phpunit/phpunit": "<4.8.35|<5.4.3,>=5.0",
                "symfony/console": "<3.4"
            },
            "require-dev": {
                "ext-iconv": "*",
                "symfony/console": "~3.4|~4.0",
                "symfony/process": "~3.4|~4.0",
                "twig/twig": "~1.34|~2.4"
            },
            "suggest": {
                "ext-iconv": "To convert non-UTF-8 strings to UTF-8 (or symfony/polyfill-iconv in case ext-iconv cannot be used).",
                "ext-intl": "To show region name in time zone dump",
                "symfony/console": "To use the ServerDumpCommand and/or the bin/var-dump-server script"
            },
            "bin": [
                "Resources/bin/var-dump-server"
            ],
            "type": "library",
            "extra": {
                "branch-alias": {
                    "dev-master": "4.2-dev"
                }
            },
            "autoload": {
                "files": [
                    "Resources/functions/dump.php"
                ],
                "psr-4": {
                    "Symfony\\Component\\VarDumper\\": ""
                },
                "exclude-from-classmap": [
                    "/Tests/"
                ]
            },
            "notification-url": "https://packagist.org/downloads/",
            "license": [
                "MIT"
            ],
            "authors": [
                {
                    "name": "Nicolas Grekas",
                    "email": "p@tchwork.com"
                },
                {
                    "name": "Symfony Community",
                    "homepage": "https://symfony.com/contributors"
                }
            ],
            "description": "Symfony mechanism for exploring and dumping PHP variables",
            "homepage": "https://symfony.com",
            "keywords": [
                "debug",
                "dump"
            ],
            "time": "2019-04-17T14:57:01+00:00"
        },
        {
            "name": "theseer/fdomdocument",
            "version": "1.6.6",
            "source": {
                "type": "git",
                "url": "https://github.com/theseer/fDOMDocument.git",
                "reference": "6e8203e40a32a9c770bcb62fe37e68b948da6dca"
            },
            "dist": {
                "type": "zip",
                "url": "https://api.github.com/repos/theseer/fDOMDocument/zipball/6e8203e40a32a9c770bcb62fe37e68b948da6dca",
                "reference": "6e8203e40a32a9c770bcb62fe37e68b948da6dca",
                "shasum": ""
            },
            "require": {
                "ext-dom": "*",
                "lib-libxml": "*",
                "php": ">=5.3.3"
            },
            "type": "library",
            "autoload": {
                "classmap": [
                    "src/"
                ]
            },
            "notification-url": "https://packagist.org/downloads/",
            "license": [
                "BSD-3-Clause"
            ],
            "authors": [
                {
                    "name": "Arne Blankerts",
                    "email": "arne@blankerts.de",
                    "role": "lead"
                }
            ],
            "description": "The classes contained within this repository extend the standard DOM to use exceptions at all occasions of errors instead of PHP warnings or notices. They also add various custom methods and shortcuts for convenience and to simplify the usage of DOM.",
            "homepage": "https://github.com/theseer/fDOMDocument",
            "time": "2017-06-30T11:53:12+00:00"
        },
        {
            "name": "tijsverkoyen/css-to-inline-styles",
            "version": "2.2.1",
            "source": {
                "type": "git",
                "url": "https://github.com/tijsverkoyen/CssToInlineStyles.git",
                "reference": "0ed4a2ea4e0902dac0489e6436ebcd5bbcae9757"
            },
            "dist": {
                "type": "zip",
                "url": "https://api.github.com/repos/tijsverkoyen/CssToInlineStyles/zipball/0ed4a2ea4e0902dac0489e6436ebcd5bbcae9757",
                "reference": "0ed4a2ea4e0902dac0489e6436ebcd5bbcae9757",
                "shasum": ""
            },
            "require": {
                "php": "^5.5 || ^7.0",
                "symfony/css-selector": "^2.7 || ^3.0 || ^4.0"
            },
            "require-dev": {
                "phpunit/phpunit": "^4.8.35 || ^5.7 || ^6.0"
            },
            "type": "library",
            "extra": {
                "branch-alias": {
                    "dev-master": "2.2.x-dev"
                }
            },
            "autoload": {
                "psr-4": {
                    "TijsVerkoyen\\CssToInlineStyles\\": "src"
                }
            },
            "notification-url": "https://packagist.org/downloads/",
            "license": [
                "BSD-3-Clause"
            ],
            "authors": [
                {
                    "name": "Tijs Verkoyen",
                    "email": "css_to_inline_styles@verkoyen.eu",
                    "role": "Developer"
                }
            ],
            "description": "CssToInlineStyles is a class that enables you to convert HTML-pages/files into HTML-pages/files with inline styles. This is very useful when you're sending emails.",
            "homepage": "https://github.com/tijsverkoyen/CssToInlineStyles",
            "time": "2017-11-27T11:13:29+00:00"
        },
        {
            "name": "vlucas/phpdotenv",
            "version": "v3.3.3",
            "source": {
                "type": "git",
                "url": "https://github.com/vlucas/phpdotenv.git",
                "reference": "dbcc609971dd9b55f48b8008b553d79fd372ddde"
            },
            "dist": {
                "type": "zip",
                "url": "https://api.github.com/repos/vlucas/phpdotenv/zipball/dbcc609971dd9b55f48b8008b553d79fd372ddde",
                "reference": "dbcc609971dd9b55f48b8008b553d79fd372ddde",
                "shasum": ""
            },
            "require": {
                "php": "^5.4 || ^7.0",
                "phpoption/phpoption": "^1.5",
                "symfony/polyfill-ctype": "^1.9"
            },
            "require-dev": {
                "phpunit/phpunit": "^4.8.35 || ^5.0 || ^6.0"
            },
            "type": "library",
            "extra": {
                "branch-alias": {
                    "dev-master": "3.3-dev"
                }
            },
            "autoload": {
                "psr-4": {
                    "Dotenv\\": "src/"
                }
            },
            "notification-url": "https://packagist.org/downloads/",
            "license": [
                "BSD-3-Clause"
            ],
            "authors": [
                {
                    "name": "Vance Lucas",
                    "email": "vance@vancelucas.com",
                    "homepage": "http://www.vancelucas.com"
                }
            ],
            "description": "Loads environment variables from `.env` to `getenv()`, `$_ENV` and `$_SERVER` automagically.",
            "keywords": [
                "dotenv",
                "env",
                "environment"
            ],
            "time": "2019-03-06T09:39:45+00:00"
        },
        {
            "name": "wnx/laravel-stats",
            "version": "v1.9.2",
            "source": {
                "type": "git",
                "url": "https://github.com/stefanzweifel/laravel-stats.git",
                "reference": "e7bb5b6a376e840167ec26d10754c4c1e0fdf12a"
            },
            "dist": {
                "type": "zip",
                "url": "https://api.github.com/repos/stefanzweifel/laravel-stats/zipball/e7bb5b6a376e840167ec26d10754c4c1e0fdf12a",
                "reference": "e7bb5b6a376e840167ec26d10754c4c1e0fdf12a",
                "shasum": ""
            },
            "require": {
                "illuminate/console": "~5.5.0|~5.6.0|~5.7.0|~5.8.0",
                "illuminate/support": "~5.5.0|~5.6.0|~5.7.0|~5.8.0",
                "php": ">=7.0.0",
                "phploc/phploc": "~4.0|~5.0",
                "symfony/finder": "~3.3|~4.0"
            },
            "require-dev": {
                "laravel/browser-kit-testing": "~2.0|~3.0|~4.0|~5.0",
                "laravel/dusk": "~2.0|~3.0|~4.0",
                "mockery/mockery": "^1.1",
                "orchestra/testbench": "^3.5|^3.6|^3.7",
                "phpunit/phpunit": "6.*|7.*"
            },
            "type": "library",
            "extra": {
                "laravel": {
                    "providers": [
                        "Wnx\\LaravelStats\\StatsServiceProvider"
                    ]
                }
            },
            "autoload": {
                "psr-4": {
                    "Wnx\\LaravelStats\\": "src/"
                }
            },
            "notification-url": "https://packagist.org/downloads/",
            "license": [
                "MIT"
            ],
            "authors": [
                {
                    "name": "Stefan Zweifel",
                    "email": "hello@stefanzweifel.io",
                    "homepage": "https://stefanzweifel.io",
                    "role": "Developer"
                }
            ],
            "description": "Get insights about your Laravel Project",
            "homepage": "https://github.com/stefanzweifel/laravel-stats",
            "keywords": [
                "laravel",
                "statistics",
                "stats",
                "wnx"
            ],
            "time": "2019-03-20T19:38:00+00:00"
        }
    ],
    "packages-dev": [
        {
            "name": "beyondcode/laravel-dump-server",
            "version": "1.2.2",
            "source": {
                "type": "git",
                "url": "https://github.com/beyondcode/laravel-dump-server.git",
                "reference": "8864b9efcb48e0a79e83014dd7f0a5481f5c808f"
            },
            "dist": {
                "type": "zip",
                "url": "https://api.github.com/repos/beyondcode/laravel-dump-server/zipball/8864b9efcb48e0a79e83014dd7f0a5481f5c808f",
                "reference": "8864b9efcb48e0a79e83014dd7f0a5481f5c808f",
                "shasum": ""
            },
            "require": {
                "illuminate/console": "5.6.*|5.7.*|5.8.*",
                "illuminate/http": "5.6.*|5.7.*|5.8.*",
                "illuminate/support": "5.6.*|5.7.*|5.8.*",
                "php": "^7.1",
                "symfony/var-dumper": "^4.1.1"
            },
            "require-dev": {
                "larapack/dd": "^1.0",
                "phpunit/phpunit": "^7.0"
            },
            "type": "library",
            "extra": {
                "laravel": {
                    "providers": [
                        "BeyondCode\\DumpServer\\DumpServerServiceProvider"
                    ]
                }
            },
            "autoload": {
                "psr-4": {
                    "BeyondCode\\DumpServer\\": "src"
                },
                "files": [
                    "helpers.php"
                ]
            },
            "notification-url": "https://packagist.org/downloads/",
            "license": [
                "MIT"
            ],
            "authors": [
                {
                    "name": "Marcel Pociot",
                    "email": "marcel@beyondco.de",
                    "homepage": "https://beyondcode.de",
                    "role": "Developer"
                }
            ],
            "description": "Symfony Var-Dump Server for Laravel",
            "homepage": "https://github.com/beyondcode/laravel-dump-server",
            "keywords": [
                "beyondcode",
                "laravel-dump-server"
            ],
            "time": "2018-10-04T07:22:24+00:00"
        },
        {
            "name": "doctrine/instantiator",
            "version": "1.2.0",
            "source": {
                "type": "git",
                "url": "https://github.com/doctrine/instantiator.git",
                "reference": "a2c590166b2133a4633738648b6b064edae0814a"
            },
            "dist": {
                "type": "zip",
                "url": "https://api.github.com/repos/doctrine/instantiator/zipball/a2c590166b2133a4633738648b6b064edae0814a",
                "reference": "a2c590166b2133a4633738648b6b064edae0814a",
                "shasum": ""
            },
            "require": {
                "php": "^7.1"
            },
            "require-dev": {
                "doctrine/coding-standard": "^6.0",
                "ext-pdo": "*",
                "ext-phar": "*",
                "phpbench/phpbench": "^0.13",
                "phpstan/phpstan-phpunit": "^0.11",
                "phpstan/phpstan-shim": "^0.11",
                "phpunit/phpunit": "^7.0"
            },
            "type": "library",
            "extra": {
                "branch-alias": {
                    "dev-master": "1.2.x-dev"
                }
            },
            "autoload": {
                "psr-4": {
                    "Doctrine\\Instantiator\\": "src/Doctrine/Instantiator/"
                }
            },
            "notification-url": "https://packagist.org/downloads/",
            "license": [
                "MIT"
            ],
            "authors": [
                {
                    "name": "Marco Pivetta",
                    "email": "ocramius@gmail.com",
                    "homepage": "http://ocramius.github.com/"
                }
            ],
            "description": "A small, lightweight utility to instantiate objects in PHP without invoking their constructors",
            "homepage": "https://www.doctrine-project.org/projects/instantiator.html",
            "keywords": [
                "constructor",
                "instantiate"
            ],
            "time": "2019-03-17T17:37:11+00:00"
        },
        {
            "name": "filp/whoops",
            "version": "2.3.1",
            "source": {
                "type": "git",
                "url": "https://github.com/filp/whoops.git",
                "reference": "bc0fd11bc455cc20ee4b5edabc63ebbf859324c7"
            },
            "dist": {
                "type": "zip",
                "url": "https://api.github.com/repos/filp/whoops/zipball/bc0fd11bc455cc20ee4b5edabc63ebbf859324c7",
                "reference": "bc0fd11bc455cc20ee4b5edabc63ebbf859324c7",
                "shasum": ""
            },
            "require": {
                "php": "^5.5.9 || ^7.0",
                "psr/log": "^1.0.1"
            },
            "require-dev": {
                "mockery/mockery": "^0.9 || ^1.0",
                "phpunit/phpunit": "^4.8.35 || ^5.7",
                "symfony/var-dumper": "^2.6 || ^3.0 || ^4.0"
            },
            "suggest": {
                "symfony/var-dumper": "Pretty print complex values better with var-dumper available",
                "whoops/soap": "Formats errors as SOAP responses"
            },
            "type": "library",
            "extra": {
                "branch-alias": {
                    "dev-master": "2.2-dev"
                }
            },
            "autoload": {
                "psr-4": {
                    "Whoops\\": "src/Whoops/"
                }
            },
            "notification-url": "https://packagist.org/downloads/",
            "license": [
                "MIT"
            ],
            "authors": [
                {
                    "name": "Filipe Dobreira",
                    "homepage": "https://github.com/filp",
                    "role": "Developer"
                }
            ],
            "description": "php error handling for cool kids",
            "homepage": "https://filp.github.io/whoops/",
            "keywords": [
                "error",
                "exception",
                "handling",
                "library",
                "throwable",
                "whoops"
            ],
            "time": "2018-10-23T09:00:00+00:00"
        },
        {
            "name": "fzaninotto/faker",
            "version": "v1.8.0",
            "source": {
                "type": "git",
                "url": "https://github.com/fzaninotto/Faker.git",
                "reference": "f72816b43e74063c8b10357394b6bba8cb1c10de"
            },
            "dist": {
                "type": "zip",
                "url": "https://api.github.com/repos/fzaninotto/Faker/zipball/f72816b43e74063c8b10357394b6bba8cb1c10de",
                "reference": "f72816b43e74063c8b10357394b6bba8cb1c10de",
                "shasum": ""
            },
            "require": {
                "php": "^5.3.3 || ^7.0"
            },
            "require-dev": {
                "ext-intl": "*",
                "phpunit/phpunit": "^4.8.35 || ^5.7",
                "squizlabs/php_codesniffer": "^1.5"
            },
            "type": "library",
            "extra": {
                "branch-alias": {
                    "dev-master": "1.8-dev"
                }
            },
            "autoload": {
                "psr-4": {
                    "Faker\\": "src/Faker/"
                }
            },
            "notification-url": "https://packagist.org/downloads/",
            "license": [
                "MIT"
            ],
            "authors": [
                {
                    "name": "François Zaninotto"
                }
            ],
            "description": "Faker is a PHP library that generates fake data for you.",
            "keywords": [
                "data",
                "faker",
                "fixtures"
            ],
            "time": "2018-07-12T10:23:15+00:00"
        },
        {
            "name": "hamcrest/hamcrest-php",
            "version": "v2.0.0",
            "source": {
                "type": "git",
                "url": "https://github.com/hamcrest/hamcrest-php.git",
                "reference": "776503d3a8e85d4f9a1148614f95b7a608b046ad"
            },
            "dist": {
                "type": "zip",
                "url": "https://api.github.com/repos/hamcrest/hamcrest-php/zipball/776503d3a8e85d4f9a1148614f95b7a608b046ad",
                "reference": "776503d3a8e85d4f9a1148614f95b7a608b046ad",
                "shasum": ""
            },
            "require": {
                "php": "^5.3|^7.0"
            },
            "replace": {
                "cordoval/hamcrest-php": "*",
                "davedevelopment/hamcrest-php": "*",
                "kodova/hamcrest-php": "*"
            },
            "require-dev": {
                "phpunit/php-file-iterator": "1.3.3",
                "phpunit/phpunit": "~4.0",
                "satooshi/php-coveralls": "^1.0"
            },
            "type": "library",
            "extra": {
                "branch-alias": {
                    "dev-master": "2.0-dev"
                }
            },
            "autoload": {
                "classmap": [
                    "hamcrest"
                ]
            },
            "notification-url": "https://packagist.org/downloads/",
            "license": [
                "BSD"
            ],
            "description": "This is the PHP port of Hamcrest Matchers",
            "keywords": [
                "test"
            ],
            "time": "2016-01-20T08:20:44+00:00"
        },
        {
            "name": "laravel/browser-kit-testing",
            "version": "v5.1.2",
            "source": {
                "type": "git",
                "url": "https://github.com/laravel/browser-kit-testing.git",
                "reference": "1189b899411a534f7f334db57a4966d08c568c73"
            },
            "dist": {
                "type": "zip",
                "url": "https://api.github.com/repos/laravel/browser-kit-testing/zipball/1189b899411a534f7f334db57a4966d08c568c73",
                "reference": "1189b899411a534f7f334db57a4966d08c568c73",
                "shasum": ""
            },
            "require": {
                "ext-dom": "*",
                "ext-json": "*",
                "illuminate/database": "~5.7.0|~5.8.0",
                "illuminate/http": "~5.7.0|~5.8.0",
                "illuminate/support": "~5.7.0|~5.8.0",
                "mockery/mockery": "^1.0",
                "php": ">=7.1.3",
                "phpunit/phpunit": "^7.0|^8.0",
                "symfony/console": "^4.2",
                "symfony/css-selector": "^4.2",
                "symfony/dom-crawler": "^4.2",
                "symfony/http-foundation": "^4.2",
                "symfony/http-kernel": "^4.2"
            },
            "require-dev": {
                "laravel/framework": "~5.7.0|~5.8.0"
            },
            "type": "library",
            "extra": {
                "branch-alias": {
                    "dev-master": "5.0-dev"
                }
            },
            "autoload": {
                "psr-4": {
                    "Laravel\\BrowserKitTesting\\": "src/"
                }
            },
            "notification-url": "https://packagist.org/downloads/",
            "license": [
                "MIT"
            ],
            "authors": [
                {
                    "name": "Taylor Otwell",
                    "email": "taylor@laravel.com"
                }
            ],
            "description": "Provides backwards compatibility for BrowserKit testing in the latest Laravel release.",
            "keywords": [
                "laravel",
                "testing"
            ],
            "time": "2019-03-12T15:31:08+00:00"
        },
        {
            "name": "mockery/mockery",
            "version": "1.2.2",
            "source": {
                "type": "git",
                "url": "https://github.com/mockery/mockery.git",
                "reference": "0eb0b48c3f07b3b89f5169ce005b7d05b18cf1d2"
            },
            "dist": {
                "type": "zip",
                "url": "https://api.github.com/repos/mockery/mockery/zipball/0eb0b48c3f07b3b89f5169ce005b7d05b18cf1d2",
                "reference": "0eb0b48c3f07b3b89f5169ce005b7d05b18cf1d2",
                "shasum": ""
            },
            "require": {
                "hamcrest/hamcrest-php": "~2.0",
                "lib-pcre": ">=7.0",
                "php": ">=5.6.0"
            },
            "require-dev": {
                "phpunit/phpunit": "~5.7.10|~6.5|~7.0|~8.0"
            },
            "type": "library",
            "extra": {
                "branch-alias": {
                    "dev-master": "1.0.x-dev"
                }
            },
            "autoload": {
                "psr-0": {
                    "Mockery": "library/"
                }
            },
            "notification-url": "https://packagist.org/downloads/",
            "license": [
                "BSD-3-Clause"
            ],
            "authors": [
                {
                    "name": "Pádraic Brady",
                    "email": "padraic.brady@gmail.com",
                    "homepage": "http://blog.astrumfutura.com"
                },
                {
                    "name": "Dave Marshall",
                    "email": "dave.marshall@atstsolutions.co.uk",
                    "homepage": "http://davedevelopment.co.uk"
                }
            ],
            "description": "Mockery is a simple yet flexible PHP mock object framework",
            "homepage": "https://github.com/mockery/mockery",
            "keywords": [
                "BDD",
                "TDD",
                "library",
                "mock",
                "mock objects",
                "mockery",
                "stub",
                "test",
                "test double",
                "testing"
            ],
            "time": "2019-02-13T09:37:52+00:00"
        },
        {
            "name": "myclabs/deep-copy",
            "version": "1.9.1",
            "source": {
                "type": "git",
                "url": "https://github.com/myclabs/DeepCopy.git",
                "reference": "e6828efaba2c9b79f4499dae1d66ef8bfa7b2b72"
            },
            "dist": {
                "type": "zip",
                "url": "https://api.github.com/repos/myclabs/DeepCopy/zipball/e6828efaba2c9b79f4499dae1d66ef8bfa7b2b72",
                "reference": "e6828efaba2c9b79f4499dae1d66ef8bfa7b2b72",
                "shasum": ""
            },
            "require": {
                "php": "^7.1"
            },
            "replace": {
                "myclabs/deep-copy": "self.version"
            },
            "require-dev": {
                "doctrine/collections": "^1.0",
                "doctrine/common": "^2.6",
                "phpunit/phpunit": "^7.1"
            },
            "type": "library",
            "autoload": {
                "psr-4": {
                    "DeepCopy\\": "src/DeepCopy/"
                },
                "files": [
                    "src/DeepCopy/deep_copy.php"
                ]
            },
            "notification-url": "https://packagist.org/downloads/",
            "license": [
                "MIT"
            ],
            "description": "Create deep copies (clones) of your objects",
            "keywords": [
                "clone",
                "copy",
                "duplicate",
                "object",
                "object graph"
            ],
            "time": "2019-04-07T13:18:21+00:00"
        },
        {
            "name": "nunomaduro/collision",
            "version": "v3.0.1",
            "source": {
                "type": "git",
                "url": "https://github.com/nunomaduro/collision.git",
                "reference": "af42d339fe2742295a54f6fdd42aaa6f8c4aca68"
            },
            "dist": {
                "type": "zip",
                "url": "https://api.github.com/repos/nunomaduro/collision/zipball/af42d339fe2742295a54f6fdd42aaa6f8c4aca68",
                "reference": "af42d339fe2742295a54f6fdd42aaa6f8c4aca68",
                "shasum": ""
            },
            "require": {
                "filp/whoops": "^2.1.4",
                "jakub-onderka/php-console-highlighter": "0.3.*|0.4.*",
                "php": "^7.1",
                "symfony/console": "~2.8|~3.3|~4.0"
            },
            "require-dev": {
                "laravel/framework": "5.8.*",
                "nunomaduro/larastan": "^0.3.0",
                "phpstan/phpstan": "^0.11",
                "phpunit/phpunit": "~8.0"
            },
            "type": "library",
            "extra": {
                "laravel": {
                    "providers": [
                        "NunoMaduro\\Collision\\Adapters\\Laravel\\CollisionServiceProvider"
                    ]
                }
            },
            "autoload": {
                "psr-4": {
                    "NunoMaduro\\Collision\\": "src/"
                }
            },
            "notification-url": "https://packagist.org/downloads/",
            "license": [
                "MIT"
            ],
            "authors": [
                {
                    "name": "Nuno Maduro",
                    "email": "enunomaduro@gmail.com"
                }
            ],
            "description": "Cli error handling for console/command-line PHP applications.",
            "keywords": [
                "artisan",
                "cli",
                "command-line",
                "console",
                "error",
                "handling",
                "laravel",
                "laravel-zero",
                "php",
                "symfony"
            ],
            "time": "2019-03-07T21:35:13+00:00"
        },
        {
            "name": "phar-io/manifest",
            "version": "1.0.3",
            "source": {
                "type": "git",
                "url": "https://github.com/phar-io/manifest.git",
                "reference": "7761fcacf03b4d4f16e7ccb606d4879ca431fcf4"
            },
            "dist": {
                "type": "zip",
                "url": "https://api.github.com/repos/phar-io/manifest/zipball/7761fcacf03b4d4f16e7ccb606d4879ca431fcf4",
                "reference": "7761fcacf03b4d4f16e7ccb606d4879ca431fcf4",
                "shasum": ""
            },
            "require": {
                "ext-dom": "*",
                "ext-phar": "*",
                "phar-io/version": "^2.0",
                "php": "^5.6 || ^7.0"
            },
            "type": "library",
            "extra": {
                "branch-alias": {
                    "dev-master": "1.0.x-dev"
                }
            },
            "autoload": {
                "classmap": [
                    "src/"
                ]
            },
            "notification-url": "https://packagist.org/downloads/",
            "license": [
                "BSD-3-Clause"
            ],
            "authors": [
                {
                    "name": "Arne Blankerts",
                    "email": "arne@blankerts.de",
                    "role": "Developer"
                },
                {
                    "name": "Sebastian Heuer",
                    "email": "sebastian@phpeople.de",
                    "role": "Developer"
                },
                {
                    "name": "Sebastian Bergmann",
                    "email": "sebastian@phpunit.de",
                    "role": "Developer"
                }
            ],
            "description": "Component for reading phar.io manifest information from a PHP Archive (PHAR)",
            "time": "2018-07-08T19:23:20+00:00"
        },
        {
            "name": "phar-io/version",
            "version": "2.0.1",
            "source": {
                "type": "git",
                "url": "https://github.com/phar-io/version.git",
                "reference": "45a2ec53a73c70ce41d55cedef9063630abaf1b6"
            },
            "dist": {
                "type": "zip",
                "url": "https://api.github.com/repos/phar-io/version/zipball/45a2ec53a73c70ce41d55cedef9063630abaf1b6",
                "reference": "45a2ec53a73c70ce41d55cedef9063630abaf1b6",
                "shasum": ""
            },
            "require": {
                "php": "^5.6 || ^7.0"
            },
            "type": "library",
            "autoload": {
                "classmap": [
                    "src/"
                ]
            },
            "notification-url": "https://packagist.org/downloads/",
            "license": [
                "BSD-3-Clause"
            ],
            "authors": [
                {
                    "name": "Arne Blankerts",
                    "email": "arne@blankerts.de",
                    "role": "Developer"
                },
                {
                    "name": "Sebastian Heuer",
                    "email": "sebastian@phpeople.de",
                    "role": "Developer"
                },
                {
                    "name": "Sebastian Bergmann",
                    "email": "sebastian@phpunit.de",
                    "role": "Developer"
                }
            ],
            "description": "Library for handling version information and constraints",
            "time": "2018-07-08T19:19:57+00:00"
        },
        {
            "name": "phpdocumentor/reflection-common",
            "version": "1.0.1",
            "source": {
                "type": "git",
                "url": "https://github.com/phpDocumentor/ReflectionCommon.git",
                "reference": "21bdeb5f65d7ebf9f43b1b25d404f87deab5bfb6"
            },
            "dist": {
                "type": "zip",
                "url": "https://api.github.com/repos/phpDocumentor/ReflectionCommon/zipball/21bdeb5f65d7ebf9f43b1b25d404f87deab5bfb6",
                "reference": "21bdeb5f65d7ebf9f43b1b25d404f87deab5bfb6",
                "shasum": ""
            },
            "require": {
                "php": ">=5.5"
            },
            "require-dev": {
                "phpunit/phpunit": "^4.6"
            },
            "type": "library",
            "extra": {
                "branch-alias": {
                    "dev-master": "1.0.x-dev"
                }
            },
            "autoload": {
                "psr-4": {
                    "phpDocumentor\\Reflection\\": [
                        "src"
                    ]
                }
            },
            "notification-url": "https://packagist.org/downloads/",
            "license": [
                "MIT"
            ],
            "authors": [
                {
                    "name": "Jaap van Otterdijk",
                    "email": "opensource@ijaap.nl"
                }
            ],
            "description": "Common reflection classes used by phpdocumentor to reflect the code structure",
            "homepage": "http://www.phpdoc.org",
            "keywords": [
                "FQSEN",
                "phpDocumentor",
                "phpdoc",
                "reflection",
                "static analysis"
            ],
            "time": "2017-09-11T18:02:19+00:00"
        },
        {
            "name": "phpdocumentor/reflection-docblock",
            "version": "4.3.1",
            "source": {
                "type": "git",
                "url": "https://github.com/phpDocumentor/ReflectionDocBlock.git",
                "reference": "bdd9f737ebc2a01c06ea7ff4308ec6697db9b53c"
            },
            "dist": {
                "type": "zip",
                "url": "https://api.github.com/repos/phpDocumentor/ReflectionDocBlock/zipball/bdd9f737ebc2a01c06ea7ff4308ec6697db9b53c",
                "reference": "bdd9f737ebc2a01c06ea7ff4308ec6697db9b53c",
                "shasum": ""
            },
            "require": {
                "php": "^7.0",
                "phpdocumentor/reflection-common": "^1.0.0",
                "phpdocumentor/type-resolver": "^0.4.0",
                "webmozart/assert": "^1.0"
            },
            "require-dev": {
                "doctrine/instantiator": "~1.0.5",
                "mockery/mockery": "^1.0",
                "phpunit/phpunit": "^6.4"
            },
            "type": "library",
            "extra": {
                "branch-alias": {
                    "dev-master": "4.x-dev"
                }
            },
            "autoload": {
                "psr-4": {
                    "phpDocumentor\\Reflection\\": [
                        "src/"
                    ]
                }
            },
            "notification-url": "https://packagist.org/downloads/",
            "license": [
                "MIT"
            ],
            "authors": [
                {
                    "name": "Mike van Riel",
                    "email": "me@mikevanriel.com"
                }
            ],
            "description": "With this component, a library can provide support for annotations via DocBlocks or otherwise retrieve information that is embedded in a DocBlock.",
            "time": "2019-04-30T17:48:53+00:00"
        },
        {
            "name": "phpdocumentor/type-resolver",
            "version": "0.4.0",
            "source": {
                "type": "git",
                "url": "https://github.com/phpDocumentor/TypeResolver.git",
                "reference": "9c977708995954784726e25d0cd1dddf4e65b0f7"
            },
            "dist": {
                "type": "zip",
                "url": "https://api.github.com/repos/phpDocumentor/TypeResolver/zipball/9c977708995954784726e25d0cd1dddf4e65b0f7",
                "reference": "9c977708995954784726e25d0cd1dddf4e65b0f7",
                "shasum": ""
            },
            "require": {
                "php": "^5.5 || ^7.0",
                "phpdocumentor/reflection-common": "^1.0"
            },
            "require-dev": {
                "mockery/mockery": "^0.9.4",
                "phpunit/phpunit": "^5.2||^4.8.24"
            },
            "type": "library",
            "extra": {
                "branch-alias": {
                    "dev-master": "1.0.x-dev"
                }
            },
            "autoload": {
                "psr-4": {
                    "phpDocumentor\\Reflection\\": [
                        "src/"
                    ]
                }
            },
            "notification-url": "https://packagist.org/downloads/",
            "license": [
                "MIT"
            ],
            "authors": [
                {
                    "name": "Mike van Riel",
                    "email": "me@mikevanriel.com"
                }
            ],
            "time": "2017-07-14T14:27:02+00:00"
        },
        {
            "name": "phpspec/prophecy",
            "version": "1.8.0",
            "source": {
                "type": "git",
                "url": "https://github.com/phpspec/prophecy.git",
                "reference": "4ba436b55987b4bf311cb7c6ba82aa528aac0a06"
            },
            "dist": {
                "type": "zip",
                "url": "https://api.github.com/repos/phpspec/prophecy/zipball/4ba436b55987b4bf311cb7c6ba82aa528aac0a06",
                "reference": "4ba436b55987b4bf311cb7c6ba82aa528aac0a06",
                "shasum": ""
            },
            "require": {
                "doctrine/instantiator": "^1.0.2",
                "php": "^5.3|^7.0",
                "phpdocumentor/reflection-docblock": "^2.0|^3.0.2|^4.0",
                "sebastian/comparator": "^1.1|^2.0|^3.0",
                "sebastian/recursion-context": "^1.0|^2.0|^3.0"
            },
            "require-dev": {
                "phpspec/phpspec": "^2.5|^3.2",
                "phpunit/phpunit": "^4.8.35 || ^5.7 || ^6.5 || ^7.1"
            },
            "type": "library",
            "extra": {
                "branch-alias": {
                    "dev-master": "1.8.x-dev"
                }
            },
            "autoload": {
                "psr-0": {
                    "Prophecy\\": "src/"
                }
            },
            "notification-url": "https://packagist.org/downloads/",
            "license": [
                "MIT"
            ],
            "authors": [
                {
                    "name": "Konstantin Kudryashov",
                    "email": "ever.zet@gmail.com",
                    "homepage": "http://everzet.com"
                },
                {
                    "name": "Marcello Duarte",
                    "email": "marcello.duarte@gmail.com"
                }
            ],
            "description": "Highly opinionated mocking framework for PHP 5.3+",
            "homepage": "https://github.com/phpspec/prophecy",
            "keywords": [
                "Double",
                "Dummy",
                "fake",
                "mock",
                "spy",
                "stub"
            ],
            "time": "2018-08-05T17:53:17+00:00"
        },
        {
            "name": "phpunit/php-code-coverage",
            "version": "6.1.4",
            "source": {
                "type": "git",
                "url": "https://github.com/sebastianbergmann/php-code-coverage.git",
                "reference": "807e6013b00af69b6c5d9ceb4282d0393dbb9d8d"
            },
            "dist": {
                "type": "zip",
                "url": "https://api.github.com/repos/sebastianbergmann/php-code-coverage/zipball/807e6013b00af69b6c5d9ceb4282d0393dbb9d8d",
                "reference": "807e6013b00af69b6c5d9ceb4282d0393dbb9d8d",
                "shasum": ""
            },
            "require": {
                "ext-dom": "*",
                "ext-xmlwriter": "*",
                "php": "^7.1",
                "phpunit/php-file-iterator": "^2.0",
                "phpunit/php-text-template": "^1.2.1",
                "phpunit/php-token-stream": "^3.0",
                "sebastian/code-unit-reverse-lookup": "^1.0.1",
                "sebastian/environment": "^3.1 || ^4.0",
                "sebastian/version": "^2.0.1",
                "theseer/tokenizer": "^1.1"
            },
            "require-dev": {
                "phpunit/phpunit": "^7.0"
            },
            "suggest": {
                "ext-xdebug": "^2.6.0"
            },
            "type": "library",
            "extra": {
                "branch-alias": {
                    "dev-master": "6.1-dev"
                }
            },
            "autoload": {
                "classmap": [
                    "src/"
                ]
            },
            "notification-url": "https://packagist.org/downloads/",
            "license": [
                "BSD-3-Clause"
            ],
            "authors": [
                {
                    "name": "Sebastian Bergmann",
                    "email": "sebastian@phpunit.de",
                    "role": "lead"
                }
            ],
            "description": "Library that provides collection, processing, and rendering functionality for PHP code coverage information.",
            "homepage": "https://github.com/sebastianbergmann/php-code-coverage",
            "keywords": [
                "coverage",
                "testing",
                "xunit"
            ],
            "time": "2018-10-31T16:06:48+00:00"
        },
        {
            "name": "phpunit/php-file-iterator",
            "version": "2.0.2",
            "source": {
                "type": "git",
                "url": "https://github.com/sebastianbergmann/php-file-iterator.git",
                "reference": "050bedf145a257b1ff02746c31894800e5122946"
            },
            "dist": {
                "type": "zip",
                "url": "https://api.github.com/repos/sebastianbergmann/php-file-iterator/zipball/050bedf145a257b1ff02746c31894800e5122946",
                "reference": "050bedf145a257b1ff02746c31894800e5122946",
                "shasum": ""
            },
            "require": {
                "php": "^7.1"
            },
            "require-dev": {
                "phpunit/phpunit": "^7.1"
            },
            "type": "library",
            "extra": {
                "branch-alias": {
                    "dev-master": "2.0.x-dev"
                }
            },
            "autoload": {
                "classmap": [
                    "src/"
                ]
            },
            "notification-url": "https://packagist.org/downloads/",
            "license": [
                "BSD-3-Clause"
            ],
            "authors": [
                {
                    "name": "Sebastian Bergmann",
                    "email": "sebastian@phpunit.de",
                    "role": "lead"
                }
            ],
            "description": "FilterIterator implementation that filters files based on a list of suffixes.",
            "homepage": "https://github.com/sebastianbergmann/php-file-iterator/",
            "keywords": [
                "filesystem",
                "iterator"
            ],
            "time": "2018-09-13T20:33:42+00:00"
        },
        {
            "name": "phpunit/php-text-template",
            "version": "1.2.1",
            "source": {
                "type": "git",
                "url": "https://github.com/sebastianbergmann/php-text-template.git",
                "reference": "31f8b717e51d9a2afca6c9f046f5d69fc27c8686"
            },
            "dist": {
                "type": "zip",
                "url": "https://api.github.com/repos/sebastianbergmann/php-text-template/zipball/31f8b717e51d9a2afca6c9f046f5d69fc27c8686",
                "reference": "31f8b717e51d9a2afca6c9f046f5d69fc27c8686",
                "shasum": ""
            },
            "require": {
                "php": ">=5.3.3"
            },
            "type": "library",
            "autoload": {
                "classmap": [
                    "src/"
                ]
            },
            "notification-url": "https://packagist.org/downloads/",
            "license": [
                "BSD-3-Clause"
            ],
            "authors": [
                {
                    "name": "Sebastian Bergmann",
                    "email": "sebastian@phpunit.de",
                    "role": "lead"
                }
            ],
            "description": "Simple template engine.",
            "homepage": "https://github.com/sebastianbergmann/php-text-template/",
            "keywords": [
                "template"
            ],
            "time": "2015-06-21T13:50:34+00:00"
        },
        {
            "name": "phpunit/php-timer",
            "version": "2.1.1",
            "source": {
                "type": "git",
                "url": "https://github.com/sebastianbergmann/php-timer.git",
                "reference": "8b389aebe1b8b0578430bda0c7c95a829608e059"
            },
            "dist": {
                "type": "zip",
                "url": "https://api.github.com/repos/sebastianbergmann/php-timer/zipball/8b389aebe1b8b0578430bda0c7c95a829608e059",
                "reference": "8b389aebe1b8b0578430bda0c7c95a829608e059",
                "shasum": ""
            },
            "require": {
                "php": "^7.1"
            },
            "require-dev": {
                "phpunit/phpunit": "^7.0"
            },
            "type": "library",
            "extra": {
                "branch-alias": {
                    "dev-master": "2.1-dev"
                }
            },
            "autoload": {
                "classmap": [
                    "src/"
                ]
            },
            "notification-url": "https://packagist.org/downloads/",
            "license": [
                "BSD-3-Clause"
            ],
            "authors": [
                {
                    "name": "Sebastian Bergmann",
                    "email": "sebastian@phpunit.de",
                    "role": "lead"
                }
            ],
            "description": "Utility class for timing",
            "homepage": "https://github.com/sebastianbergmann/php-timer/",
            "keywords": [
                "timer"
            ],
            "time": "2019-02-20T10:12:59+00:00"
        },
        {
            "name": "phpunit/php-token-stream",
            "version": "3.0.1",
            "source": {
                "type": "git",
                "url": "https://github.com/sebastianbergmann/php-token-stream.git",
                "reference": "c99e3be9d3e85f60646f152f9002d46ed7770d18"
            },
            "dist": {
                "type": "zip",
                "url": "https://api.github.com/repos/sebastianbergmann/php-token-stream/zipball/c99e3be9d3e85f60646f152f9002d46ed7770d18",
                "reference": "c99e3be9d3e85f60646f152f9002d46ed7770d18",
                "shasum": ""
            },
            "require": {
                "ext-tokenizer": "*",
                "php": "^7.1"
            },
            "require-dev": {
                "phpunit/phpunit": "^7.0"
            },
            "type": "library",
            "extra": {
                "branch-alias": {
                    "dev-master": "3.0-dev"
                }
            },
            "autoload": {
                "classmap": [
                    "src/"
                ]
            },
            "notification-url": "https://packagist.org/downloads/",
            "license": [
                "BSD-3-Clause"
            ],
            "authors": [
                {
                    "name": "Sebastian Bergmann",
                    "email": "sebastian@phpunit.de"
                }
            ],
            "description": "Wrapper around PHP's tokenizer extension.",
            "homepage": "https://github.com/sebastianbergmann/php-token-stream/",
            "keywords": [
                "tokenizer"
            ],
            "time": "2018-10-30T05:52:18+00:00"
        },
        {
            "name": "phpunit/phpunit",
            "version": "7.5.9",
            "source": {
                "type": "git",
                "url": "https://github.com/sebastianbergmann/phpunit.git",
                "reference": "134669cf0eeac3f79bc7f0c793efbc158bffc160"
            },
            "dist": {
                "type": "zip",
                "url": "https://api.github.com/repos/sebastianbergmann/phpunit/zipball/134669cf0eeac3f79bc7f0c793efbc158bffc160",
                "reference": "134669cf0eeac3f79bc7f0c793efbc158bffc160",
                "shasum": ""
            },
            "require": {
                "doctrine/instantiator": "^1.1",
                "ext-dom": "*",
                "ext-json": "*",
                "ext-libxml": "*",
                "ext-mbstring": "*",
                "ext-xml": "*",
                "myclabs/deep-copy": "^1.7",
                "phar-io/manifest": "^1.0.2",
                "phar-io/version": "^2.0",
                "php": "^7.1",
                "phpspec/prophecy": "^1.7",
                "phpunit/php-code-coverage": "^6.0.7",
                "phpunit/php-file-iterator": "^2.0.1",
                "phpunit/php-text-template": "^1.2.1",
                "phpunit/php-timer": "^2.1",
                "sebastian/comparator": "^3.0",
                "sebastian/diff": "^3.0",
                "sebastian/environment": "^4.0",
                "sebastian/exporter": "^3.1",
                "sebastian/global-state": "^2.0",
                "sebastian/object-enumerator": "^3.0.3",
                "sebastian/resource-operations": "^2.0",
                "sebastian/version": "^2.0.1"
            },
            "conflict": {
                "phpunit/phpunit-mock-objects": "*"
            },
            "require-dev": {
                "ext-pdo": "*"
            },
            "suggest": {
                "ext-soap": "*",
                "ext-xdebug": "*",
                "phpunit/php-invoker": "^2.0"
            },
            "bin": [
                "phpunit"
            ],
            "type": "library",
            "extra": {
                "branch-alias": {
                    "dev-master": "7.5-dev"
                }
            },
            "autoload": {
                "classmap": [
                    "src/"
                ]
            },
            "notification-url": "https://packagist.org/downloads/",
            "license": [
                "BSD-3-Clause"
            ],
            "authors": [
                {
                    "name": "Sebastian Bergmann",
                    "email": "sebastian@phpunit.de",
                    "role": "lead"
                }
            ],
            "description": "The PHP Unit Testing framework.",
            "homepage": "https://phpunit.de/",
            "keywords": [
                "phpunit",
                "testing",
                "xunit"
            ],
            "time": "2019-04-19T15:50:46+00:00"
        },
        {
            "name": "sebastian/code-unit-reverse-lookup",
            "version": "1.0.1",
            "source": {
                "type": "git",
                "url": "https://github.com/sebastianbergmann/code-unit-reverse-lookup.git",
                "reference": "4419fcdb5eabb9caa61a27c7a1db532a6b55dd18"
            },
            "dist": {
                "type": "zip",
                "url": "https://api.github.com/repos/sebastianbergmann/code-unit-reverse-lookup/zipball/4419fcdb5eabb9caa61a27c7a1db532a6b55dd18",
                "reference": "4419fcdb5eabb9caa61a27c7a1db532a6b55dd18",
                "shasum": ""
            },
            "require": {
                "php": "^5.6 || ^7.0"
            },
            "require-dev": {
                "phpunit/phpunit": "^5.7 || ^6.0"
            },
            "type": "library",
            "extra": {
                "branch-alias": {
                    "dev-master": "1.0.x-dev"
                }
            },
            "autoload": {
                "classmap": [
                    "src/"
                ]
            },
            "notification-url": "https://packagist.org/downloads/",
            "license": [
                "BSD-3-Clause"
            ],
            "authors": [
                {
                    "name": "Sebastian Bergmann",
                    "email": "sebastian@phpunit.de"
                }
            ],
            "description": "Looks up which function or method a line of code belongs to",
            "homepage": "https://github.com/sebastianbergmann/code-unit-reverse-lookup/",
            "time": "2017-03-04T06:30:41+00:00"
        },
        {
            "name": "sebastian/comparator",
            "version": "3.0.2",
            "source": {
                "type": "git",
                "url": "https://github.com/sebastianbergmann/comparator.git",
                "reference": "5de4fc177adf9bce8df98d8d141a7559d7ccf6da"
            },
            "dist": {
                "type": "zip",
                "url": "https://api.github.com/repos/sebastianbergmann/comparator/zipball/5de4fc177adf9bce8df98d8d141a7559d7ccf6da",
                "reference": "5de4fc177adf9bce8df98d8d141a7559d7ccf6da",
                "shasum": ""
            },
            "require": {
                "php": "^7.1",
                "sebastian/diff": "^3.0",
                "sebastian/exporter": "^3.1"
            },
            "require-dev": {
                "phpunit/phpunit": "^7.1"
            },
            "type": "library",
            "extra": {
                "branch-alias": {
                    "dev-master": "3.0-dev"
                }
            },
            "autoload": {
                "classmap": [
                    "src/"
                ]
            },
            "notification-url": "https://packagist.org/downloads/",
            "license": [
                "BSD-3-Clause"
            ],
            "authors": [
                {
                    "name": "Jeff Welch",
                    "email": "whatthejeff@gmail.com"
                },
                {
                    "name": "Volker Dusch",
                    "email": "github@wallbash.com"
                },
                {
                    "name": "Bernhard Schussek",
                    "email": "bschussek@2bepublished.at"
                },
                {
                    "name": "Sebastian Bergmann",
                    "email": "sebastian@phpunit.de"
                }
            ],
            "description": "Provides the functionality to compare PHP values for equality",
            "homepage": "https://github.com/sebastianbergmann/comparator",
            "keywords": [
                "comparator",
                "compare",
                "equality"
            ],
            "time": "2018-07-12T15:12:46+00:00"
        },
        {
            "name": "sebastian/diff",
            "version": "3.0.2",
            "source": {
                "type": "git",
                "url": "https://github.com/sebastianbergmann/diff.git",
                "reference": "720fcc7e9b5cf384ea68d9d930d480907a0c1a29"
            },
            "dist": {
                "type": "zip",
                "url": "https://api.github.com/repos/sebastianbergmann/diff/zipball/720fcc7e9b5cf384ea68d9d930d480907a0c1a29",
                "reference": "720fcc7e9b5cf384ea68d9d930d480907a0c1a29",
                "shasum": ""
            },
            "require": {
                "php": "^7.1"
            },
            "require-dev": {
                "phpunit/phpunit": "^7.5 || ^8.0",
                "symfony/process": "^2 || ^3.3 || ^4"
            },
            "type": "library",
            "extra": {
                "branch-alias": {
                    "dev-master": "3.0-dev"
                }
            },
            "autoload": {
                "classmap": [
                    "src/"
                ]
            },
            "notification-url": "https://packagist.org/downloads/",
            "license": [
                "BSD-3-Clause"
            ],
            "authors": [
                {
                    "name": "Kore Nordmann",
                    "email": "mail@kore-nordmann.de"
                },
                {
                    "name": "Sebastian Bergmann",
                    "email": "sebastian@phpunit.de"
                }
            ],
            "description": "Diff implementation",
            "homepage": "https://github.com/sebastianbergmann/diff",
            "keywords": [
                "diff",
                "udiff",
                "unidiff",
                "unified diff"
            ],
            "time": "2019-02-04T06:01:07+00:00"
        },
        {
            "name": "sebastian/environment",
            "version": "4.2.1",
            "source": {
                "type": "git",
                "url": "https://github.com/sebastianbergmann/environment.git",
                "reference": "3095910f0f0fb155ac4021fc51a4a7a39ac04e8a"
            },
            "dist": {
                "type": "zip",
                "url": "https://api.github.com/repos/sebastianbergmann/environment/zipball/3095910f0f0fb155ac4021fc51a4a7a39ac04e8a",
                "reference": "3095910f0f0fb155ac4021fc51a4a7a39ac04e8a",
                "shasum": ""
            },
            "require": {
                "php": "^7.1"
            },
            "require-dev": {
                "phpunit/phpunit": "^7.5"
            },
            "suggest": {
                "ext-posix": "*"
            },
            "type": "library",
            "extra": {
                "branch-alias": {
                    "dev-master": "4.2-dev"
                }
            },
            "autoload": {
                "classmap": [
                    "src/"
                ]
            },
            "notification-url": "https://packagist.org/downloads/",
            "license": [
                "BSD-3-Clause"
            ],
            "authors": [
                {
                    "name": "Sebastian Bergmann",
                    "email": "sebastian@phpunit.de"
                }
            ],
            "description": "Provides functionality to handle HHVM/PHP environments",
            "homepage": "http://www.github.com/sebastianbergmann/environment",
            "keywords": [
                "Xdebug",
                "environment",
                "hhvm"
            ],
            "time": "2019-04-25T07:55:20+00:00"
        },
        {
            "name": "sebastian/exporter",
            "version": "3.1.0",
            "source": {
                "type": "git",
                "url": "https://github.com/sebastianbergmann/exporter.git",
                "reference": "234199f4528de6d12aaa58b612e98f7d36adb937"
            },
            "dist": {
                "type": "zip",
                "url": "https://api.github.com/repos/sebastianbergmann/exporter/zipball/234199f4528de6d12aaa58b612e98f7d36adb937",
                "reference": "234199f4528de6d12aaa58b612e98f7d36adb937",
                "shasum": ""
            },
            "require": {
                "php": "^7.0",
                "sebastian/recursion-context": "^3.0"
            },
            "require-dev": {
                "ext-mbstring": "*",
                "phpunit/phpunit": "^6.0"
            },
            "type": "library",
            "extra": {
                "branch-alias": {
                    "dev-master": "3.1.x-dev"
                }
            },
            "autoload": {
                "classmap": [
                    "src/"
                ]
            },
            "notification-url": "https://packagist.org/downloads/",
            "license": [
                "BSD-3-Clause"
            ],
            "authors": [
                {
                    "name": "Jeff Welch",
                    "email": "whatthejeff@gmail.com"
                },
                {
                    "name": "Volker Dusch",
                    "email": "github@wallbash.com"
                },
                {
                    "name": "Bernhard Schussek",
                    "email": "bschussek@2bepublished.at"
                },
                {
                    "name": "Sebastian Bergmann",
                    "email": "sebastian@phpunit.de"
                },
                {
                    "name": "Adam Harvey",
                    "email": "aharvey@php.net"
                }
            ],
            "description": "Provides the functionality to export PHP variables for visualization",
            "homepage": "http://www.github.com/sebastianbergmann/exporter",
            "keywords": [
                "export",
                "exporter"
            ],
            "time": "2017-04-03T13:19:02+00:00"
        },
        {
            "name": "sebastian/global-state",
            "version": "2.0.0",
            "source": {
                "type": "git",
                "url": "https://github.com/sebastianbergmann/global-state.git",
                "reference": "e8ba02eed7bbbb9e59e43dedd3dddeff4a56b0c4"
            },
            "dist": {
                "type": "zip",
                "url": "https://api.github.com/repos/sebastianbergmann/global-state/zipball/e8ba02eed7bbbb9e59e43dedd3dddeff4a56b0c4",
                "reference": "e8ba02eed7bbbb9e59e43dedd3dddeff4a56b0c4",
                "shasum": ""
            },
            "require": {
                "php": "^7.0"
            },
            "require-dev": {
                "phpunit/phpunit": "^6.0"
            },
            "suggest": {
                "ext-uopz": "*"
            },
            "type": "library",
            "extra": {
                "branch-alias": {
                    "dev-master": "2.0-dev"
                }
            },
            "autoload": {
                "classmap": [
                    "src/"
                ]
            },
            "notification-url": "https://packagist.org/downloads/",
            "license": [
                "BSD-3-Clause"
            ],
            "authors": [
                {
                    "name": "Sebastian Bergmann",
                    "email": "sebastian@phpunit.de"
                }
            ],
            "description": "Snapshotting of global state",
            "homepage": "http://www.github.com/sebastianbergmann/global-state",
            "keywords": [
                "global state"
            ],
            "time": "2017-04-27T15:39:26+00:00"
        },
        {
            "name": "sebastian/object-enumerator",
            "version": "3.0.3",
            "source": {
                "type": "git",
                "url": "https://github.com/sebastianbergmann/object-enumerator.git",
                "reference": "7cfd9e65d11ffb5af41198476395774d4c8a84c5"
            },
            "dist": {
                "type": "zip",
                "url": "https://api.github.com/repos/sebastianbergmann/object-enumerator/zipball/7cfd9e65d11ffb5af41198476395774d4c8a84c5",
                "reference": "7cfd9e65d11ffb5af41198476395774d4c8a84c5",
                "shasum": ""
            },
            "require": {
                "php": "^7.0",
                "sebastian/object-reflector": "^1.1.1",
                "sebastian/recursion-context": "^3.0"
            },
            "require-dev": {
                "phpunit/phpunit": "^6.0"
            },
            "type": "library",
            "extra": {
                "branch-alias": {
                    "dev-master": "3.0.x-dev"
                }
            },
            "autoload": {
                "classmap": [
                    "src/"
                ]
            },
            "notification-url": "https://packagist.org/downloads/",
            "license": [
                "BSD-3-Clause"
            ],
            "authors": [
                {
                    "name": "Sebastian Bergmann",
                    "email": "sebastian@phpunit.de"
                }
            ],
            "description": "Traverses array structures and object graphs to enumerate all referenced objects",
            "homepage": "https://github.com/sebastianbergmann/object-enumerator/",
            "time": "2017-08-03T12:35:26+00:00"
        },
        {
            "name": "sebastian/object-reflector",
            "version": "1.1.1",
            "source": {
                "type": "git",
                "url": "https://github.com/sebastianbergmann/object-reflector.git",
                "reference": "773f97c67f28de00d397be301821b06708fca0be"
            },
            "dist": {
                "type": "zip",
                "url": "https://api.github.com/repos/sebastianbergmann/object-reflector/zipball/773f97c67f28de00d397be301821b06708fca0be",
                "reference": "773f97c67f28de00d397be301821b06708fca0be",
                "shasum": ""
            },
            "require": {
                "php": "^7.0"
            },
            "require-dev": {
                "phpunit/phpunit": "^6.0"
            },
            "type": "library",
            "extra": {
                "branch-alias": {
                    "dev-master": "1.1-dev"
                }
            },
            "autoload": {
                "classmap": [
                    "src/"
                ]
            },
            "notification-url": "https://packagist.org/downloads/",
            "license": [
                "BSD-3-Clause"
            ],
            "authors": [
                {
                    "name": "Sebastian Bergmann",
                    "email": "sebastian@phpunit.de"
                }
            ],
            "description": "Allows reflection of object attributes, including inherited and non-public ones",
            "homepage": "https://github.com/sebastianbergmann/object-reflector/",
            "time": "2017-03-29T09:07:27+00:00"
        },
        {
            "name": "sebastian/recursion-context",
            "version": "3.0.0",
            "source": {
                "type": "git",
                "url": "https://github.com/sebastianbergmann/recursion-context.git",
                "reference": "5b0cd723502bac3b006cbf3dbf7a1e3fcefe4fa8"
            },
            "dist": {
                "type": "zip",
                "url": "https://api.github.com/repos/sebastianbergmann/recursion-context/zipball/5b0cd723502bac3b006cbf3dbf7a1e3fcefe4fa8",
                "reference": "5b0cd723502bac3b006cbf3dbf7a1e3fcefe4fa8",
                "shasum": ""
            },
            "require": {
                "php": "^7.0"
            },
            "require-dev": {
                "phpunit/phpunit": "^6.0"
            },
            "type": "library",
            "extra": {
                "branch-alias": {
                    "dev-master": "3.0.x-dev"
                }
            },
            "autoload": {
                "classmap": [
                    "src/"
                ]
            },
            "notification-url": "https://packagist.org/downloads/",
            "license": [
                "BSD-3-Clause"
            ],
            "authors": [
                {
                    "name": "Jeff Welch",
                    "email": "whatthejeff@gmail.com"
                },
                {
                    "name": "Sebastian Bergmann",
                    "email": "sebastian@phpunit.de"
                },
                {
                    "name": "Adam Harvey",
                    "email": "aharvey@php.net"
                }
            ],
            "description": "Provides functionality to recursively process PHP variables",
            "homepage": "http://www.github.com/sebastianbergmann/recursion-context",
            "time": "2017-03-03T06:23:57+00:00"
        },
        {
            "name": "sebastian/resource-operations",
            "version": "2.0.1",
            "source": {
                "type": "git",
                "url": "https://github.com/sebastianbergmann/resource-operations.git",
                "reference": "4d7a795d35b889bf80a0cc04e08d77cedfa917a9"
            },
            "dist": {
                "type": "zip",
                "url": "https://api.github.com/repos/sebastianbergmann/resource-operations/zipball/4d7a795d35b889bf80a0cc04e08d77cedfa917a9",
                "reference": "4d7a795d35b889bf80a0cc04e08d77cedfa917a9",
                "shasum": ""
            },
            "require": {
                "php": "^7.1"
            },
            "type": "library",
            "extra": {
                "branch-alias": {
                    "dev-master": "2.0-dev"
                }
            },
            "autoload": {
                "classmap": [
                    "src/"
                ]
            },
            "notification-url": "https://packagist.org/downloads/",
            "license": [
                "BSD-3-Clause"
            ],
            "authors": [
                {
                    "name": "Sebastian Bergmann",
                    "email": "sebastian@phpunit.de"
                }
            ],
            "description": "Provides a list of PHP built-in functions that operate on resources",
            "homepage": "https://www.github.com/sebastianbergmann/resource-operations",
            "time": "2018-10-04T04:07:39+00:00"
        },
        {
            "name": "symfony/dom-crawler",
            "version": "v4.2.7",
            "source": {
                "type": "git",
                "url": "https://github.com/symfony/dom-crawler.git",
                "reference": "53c97769814c80a84a8403efcf3ae7ae966d53bb"
            },
            "dist": {
                "type": "zip",
                "url": "https://api.github.com/repos/symfony/dom-crawler/zipball/53c97769814c80a84a8403efcf3ae7ae966d53bb",
                "reference": "53c97769814c80a84a8403efcf3ae7ae966d53bb",
                "shasum": ""
            },
            "require": {
                "php": "^7.1.3",
                "symfony/polyfill-ctype": "~1.8",
                "symfony/polyfill-mbstring": "~1.0"
            },
            "require-dev": {
                "symfony/css-selector": "~3.4|~4.0"
            },
            "suggest": {
                "symfony/css-selector": ""
            },
            "type": "library",
            "extra": {
                "branch-alias": {
                    "dev-master": "4.2-dev"
                }
            },
            "autoload": {
                "psr-4": {
                    "Symfony\\Component\\DomCrawler\\": ""
                },
                "exclude-from-classmap": [
                    "/Tests/"
                ]
            },
            "notification-url": "https://packagist.org/downloads/",
            "license": [
                "MIT"
            ],
            "authors": [
                {
                    "name": "Fabien Potencier",
                    "email": "fabien@symfony.com"
                },
                {
                    "name": "Symfony Community",
                    "homepage": "https://symfony.com/contributors"
                }
            ],
            "description": "Symfony DomCrawler Component",
            "homepage": "https://symfony.com",
            "time": "2019-02-23T15:17:42+00:00"
        },
        {
            "name": "theseer/tokenizer",
            "version": "1.1.2",
            "source": {
                "type": "git",
                "url": "https://github.com/theseer/tokenizer.git",
                "reference": "1c42705be2b6c1de5904f8afacef5895cab44bf8"
            },
            "dist": {
                "type": "zip",
                "url": "https://api.github.com/repos/theseer/tokenizer/zipball/1c42705be2b6c1de5904f8afacef5895cab44bf8",
                "reference": "1c42705be2b6c1de5904f8afacef5895cab44bf8",
                "shasum": ""
            },
            "require": {
                "ext-dom": "*",
                "ext-tokenizer": "*",
                "ext-xmlwriter": "*",
                "php": "^7.0"
            },
            "type": "library",
            "autoload": {
                "classmap": [
                    "src/"
                ]
            },
            "notification-url": "https://packagist.org/downloads/",
            "license": [
                "BSD-3-Clause"
            ],
            "authors": [
                {
                    "name": "Arne Blankerts",
                    "email": "arne@blankerts.de",
                    "role": "Developer"
                }
            ],
            "description": "A small library for converting tokenized PHP source code into XML and potentially other formats",
            "time": "2019-04-04T09:56:43+00:00"
        },
        {
            "name": "webmozart/assert",
            "version": "1.4.0",
            "source": {
                "type": "git",
                "url": "https://github.com/webmozart/assert.git",
                "reference": "83e253c8e0be5b0257b881e1827274667c5c17a9"
            },
            "dist": {
                "type": "zip",
                "url": "https://api.github.com/repos/webmozart/assert/zipball/83e253c8e0be5b0257b881e1827274667c5c17a9",
                "reference": "83e253c8e0be5b0257b881e1827274667c5c17a9",
                "shasum": ""
            },
            "require": {
                "php": "^5.3.3 || ^7.0",
                "symfony/polyfill-ctype": "^1.8"
            },
            "require-dev": {
                "phpunit/phpunit": "^4.6",
                "sebastian/version": "^1.0.1"
            },
            "type": "library",
            "extra": {
                "branch-alias": {
                    "dev-master": "1.3-dev"
                }
            },
            "autoload": {
                "psr-4": {
                    "Webmozart\\Assert\\": "src/"
                }
            },
            "notification-url": "https://packagist.org/downloads/",
            "license": [
                "MIT"
            ],
            "authors": [
                {
                    "name": "Bernhard Schussek",
                    "email": "bschussek@gmail.com"
                }
            ],
            "description": "Assertions to validate method input/output with nice error messages.",
            "keywords": [
                "assert",
                "check",
                "validate"
            ],
            "time": "2018-12-25T11:19:39+00:00"
        }
    ],
    "aliases": [],
    "minimum-stability": "stable",
    "stability-flags": [],
    "prefer-stable": false,
    "prefer-lowest": false,
    "platform": {
        "php": "^7.2"
    },
    "platform-dev": []
}<|MERGE_RESOLUTION|>--- conflicted
+++ resolved
@@ -4,11 +4,7 @@
         "Read more about it at https://getcomposer.org/doc/01-basic-usage.md#installing-dependencies",
         "This file is @generated automatically"
     ],
-<<<<<<< HEAD
-    "content-hash": "32a81f059a942da7f5a4d8a11bb6e71e",
-=======
-    "content-hash": "8f8bef18bbb0765eb3187c2818f6825d",
->>>>>>> 8f7149e1
+    "content-hash": "333e431f5dbebc6175c5f52728aebb8c",
     "packages": [
         {
             "name": "bugsnag/bugsnag",
