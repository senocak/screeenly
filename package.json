--- conflicted
+++ resolved
@@ -12,13 +12,8 @@
     "cross-env": "^5.2.0",
     "jquery": "^3.4.0",
     "laravel-mix": "^4.0.15",
-<<<<<<< HEAD
     "resolve-url-loader": "3.1.0",
-    "sass": "^1.17.3",
-=======
-    "resolve-url-loader": "3.0.1",
     "sass": "^1.19.0",
->>>>>>> 8f7149e1
     "sass-loader": "7.*",
     "vue-template-compiler": "^2.6.10"
   },
